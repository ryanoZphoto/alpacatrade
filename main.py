--- conflicted
+++ resolved
@@ -397,13 +397,6 @@
                     pass
             self.task = None
             self.last_signal = "stopped"
-<<<<<<< HEAD
-            self.last_decision = {}
-            self.last_reason = None
-            self.last_run = None
-            self.cfg = None
-=======
->>>>>>> a160dd41
             self.applied_config = None
         await bot_manager.stop()
         await self._record_event("Stopped", note="Autopilot stopped and ladder halted")
@@ -894,15 +887,7 @@
 async def start_autopilot(cfg: AutopilotConfig):
     try:
         await autopilot_manager.start(cfg)
-<<<<<<< HEAD
-        return {
-            "status": "started",
-            "config": cfg.dict(),
-            "autopilot": autopilot_manager.snapshot(),
-        }
-=======
         return {"status": "started", "config": cfg.dict()}
->>>>>>> a160dd41
     except RuntimeError as exc:
         raise HTTPException(status_code=400, detail=str(exc))
 
@@ -910,11 +895,7 @@
 @app.post("/api/stop-autopilot")
 async def stop_autopilot():
     await autopilot_manager.stop()
-<<<<<<< HEAD
-    return {"status": "stopped", "autopilot": autopilot_manager.snapshot()}
-=======
     return {"status": "stopped"}
->>>>>>> a160dd41
 
 
 @app.get("/api/autopilot-status")
