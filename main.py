<<<<<<< HEAD
import os
import math
import asyncio
import logging
import statistics
from collections import deque
from fastapi import FastAPI, HTTPException, Depends, Response
from fastapi.responses import JSONResponse, FileResponse
from fastapi.staticfiles import StaticFiles
from pydantic import BaseModel, Field, validator
from typing import Deque, Dict, List, Optional
import httpx
from datetime import datetime, timezone, date
from dotenv import load_dotenv

# -------------------------------------------------
# Load environment variables
# -------------------------------------------------
load_dotenv()
ALPACA_API_KEY = os.getenv("ALPACA_API_KEY")
ALPACA_API_SECRET = os.getenv("ALPACA_API_SECRET")
ALPACA_PAPER_URL = os.getenv(
    "ALPACA_PAPER_URL", "https://paper-api.alpaca.markets"
)
ALPACA_DATA_URL = os.getenv(
    "ALPACA_DATA_URL", "https://data.alpaca.markets"
)
CB_THRESHOLD_PCT = float(os.getenv("CIRCUIT_BREAKER_PCT", "0.7"))

if not ALPACA_API_KEY or not ALPACA_API_SECRET:
    raise RuntimeError("Missing Alpaca credentials – edit .env")

# -------------------------------------------------
# Logging
# -------------------------------------------------
logging.basicConfig(
    level=logging.INFO,
    format="%(asctime)s %(levelname)s %(name)s %(message)s",
    handlers=[logging.FileHandler("ladder_bot.log"), logging.StreamHandler()],
)
log = logging.getLogger("ladder")

# -------------------------------------------------
# FastAPI app
# -------------------------------------------------
class NoCacheStaticFiles(StaticFiles):
    async def get_response(self, path, scope):  # type: ignore[override]
        response = await super().get_response(path, scope)
        if response.status_code == 200:
            response.headers["Cache-Control"] = "no-store, must-revalidate"
            response.headers["Pragma"] = "no-cache"
            response.headers["Expires"] = "0"
        return response


app = FastAPI(title="Alpaca Ladder Bot UI")
app.mount("/static", NoCacheStaticFiles(directory="static"), name="static")

# -------------------------------------------------
# Pydantic models
# -------------------------------------------------
class BarParams(BaseModel):
    symbols: str = Field(
        ..., description="comma‑separated symbols, e.g. BTCUSD"
    )
    timeframe: str = Field(..., description="Alpaca timeframe")
    start: Optional[datetime] = None
    end: Optional[datetime] = None
    limit: Optional[int] = 1000
    sort: Optional[str] = "asc"

class LadderConfig(BaseModel):
    symbol: str
    direction: str
    steps: int = Field(..., ge=1, le=20)
    interval: float = Field(..., gt=0)
    size: float = Field(..., gt=0)
    max_exposure: float = Field(..., gt=0)

    @validator("direction")
    def dir_must_be(cls, v):
        if v.upper() not in {"BUY", "SELL"}:
            raise ValueError("direction must be BUY or SELL")
        return v.upper()

class AutopilotConfig(BaseModel):
    symbol: str = Field(..., description="Trading symbol, e.g. BTC/USD")
    fast_window: int = Field(12, ge=3, le=60)
    slow_window: int = Field(26, ge=5, le=240)
    rsi_window: int = Field(14, ge=5, le=240)
    overbought: float = Field(70.0, gt=50.0, lt=100.0)
    oversold: float = Field(30.0, gt=0.0, lt=50.0)
    base_interval: float = Field(150.0, gt=0.0)
    base_steps: int = Field(7, ge=3, le=20)
    rung_notional: float = Field(..., gt=0.0, description="USD per rung before adjustments")
    max_notional: float = Field(..., gt=0.0, description="Maximum USD the ladder may deploy")
    volatility_lookback: int = Field(60, ge=10, le=500)
    risk_multiplier: float = Field(1.0, gt=0.1, le=5.0)
    poll_seconds: float = Field(30.0, ge=10.0, le=120.0)

    @validator("slow_window")
    def slow_greater_than_fast(cls, v, values):
        fast = values.get("fast_window")
        if fast and v <= fast:
            raise ValueError("slow_window must be greater than fast_window")
        return v

    @validator("overbought")
    def overbought_above_oversold(cls, v, values):
        oversold = values.get("oversold")
        if oversold and v <= oversold:
            raise ValueError("overbought must exceed oversold")
        return v

class NudgeRequest(BaseModel):
    direction: str

# -------------------------------------------------
# Bot manager (singleton)
# -------------------------------------------------
class BotManager:
    def __init__(self):
        self.task: Optional[asyncio.Task] = None
        self.cfg: Optional[LadderConfig] = None
        self.position_qty: float = 0.0
        self.avg_price: float = 0.0
        self.pnl: float = 0.0
        self.open_orders: List[dict] = []
        self.filled_orders: List[dict] = []
        self._lock = asyncio.Lock()
        self.last_error: Optional[str] = None
        # if set, ladder centers here
        self.manual_price: Optional[float] = None
        self.last_action: Optional[str] = None

    async def start(self, cfg: LadderConfig):
        async with self._lock:
            if self.task and not self.task.done():
                raise RuntimeError("Bot already running")
            self.cfg = cfg
            self.position_qty = 0.0
            self.avg_price = 0.0
            self.pnl = 0.0
            self.open_orders.clear()
            self.filled_orders.clear()
            self.last_error = None
            self.manual_price = None
            self.last_action = "Started ladder"
            self.task = asyncio.create_task(self._run())

    async def stop(self):
        async with self._lock:
            if self.task:
                self.task.cancel()
                try:
                    await self.task
                except asyncio.CancelledError:
                    pass
                self.task = None
                if self.cfg:
                    await cancel_all_open_orders(self.cfg.symbol)
                self.last_action = "Stopped ladder and cancelled rungs"

    async def _run(self):
        cfg = self.cfg
        async with httpx.AsyncClient(timeout=10.0) as client:
            try:
                while True:
                    # 1️⃣ get latest bar / price
                    bar = await get_latest_bar(client, cfg.symbol)
                    price = float(bar["c"]) 
                    high = float(bar["h"]) 
                    low = float(bar["l"]) 
                    log.info(f"price {cfg.symbol}: {price}")

                    # Circuit breaker (cancel all and stop, manual restart only)
                    pct_range = ((high - low) / max(price, 1e-9)) * 100.0
                    if pct_range >= CB_THRESHOLD_PCT:
                        await cancel_all_open_orders(cfg.symbol)
                        self.last_error = (
                            f"Circuit breaker: 1m range {pct_range:.2f}% ≥ {CB_THRESHOLD_PCT:.2f}%"
                        )
                        self.last_action = "Circuit breaker tripped; stopped and cancelled rungs"
                        break

                    # 2️⃣ sync ladder orders
                    center_price = self.manual_price if self.manual_price is not None else price
                    await sync_ladder(client, cfg, center_price)

                    # 3️⃣ process fills / update position
                    await update_fills_and_position(client, cfg)

                    await asyncio.sleep(5)   # ← tick interval
            except Exception as exc:
                self.last_error = str(exc)
                log.exception("Bot crashed")
            finally:
                await client.aclose()

bot_manager = BotManager()


def normalize_symbol(symbol: str) -> str:
    normalized = symbol.replace("-", "/").upper()
    if "/" not in normalized and len(normalized) > 3:
        normalized = f"{normalized[:-3]}/{normalized[-3:]}"
    return normalized


def _pick_series(symbol: str, container) -> List[dict]:
    if isinstance(container, dict):
        normalized = normalize_symbol(symbol)
        candidates = [
            normalized,
            symbol,
            symbol.replace("-", "/"),
            normalized.replace("/", ""),
            normalized.replace("/", "-"),
        ]
        for key in candidates:
            if key in container:
                return container[key]
        return next(iter(container.values()), [])
    return container


async def fetch_crypto_bars(
    client: httpx.AsyncClient,
    symbol: str,
    *,
    limit: int,
    timeframe: str = "1Min",
) -> List[Dict[str, float]]:
    endpoint = f"{ALPACA_DATA_URL}/v1beta3/crypto/us/bars"
    params = {
        "symbols": normalize_symbol(symbol),
        "timeframe": timeframe,
        "limit": limit,
        "sort": "desc",
    }
    headers = {
        "APCA-API-KEY-ID": ALPACA_API_KEY,
        "APCA-API-SECRET-KEY": ALPACA_API_SECRET,
    }
    resp = await client.get(endpoint, params=params, headers=headers)
    resp.raise_for_status()
    data = resp.json()
    series = _pick_series(symbol, data.get("bars", []))
    if not series:
        raise RuntimeError(f"No bar data for {symbol}")
    bars: List[Dict[str, float]] = []
    for raw in reversed(series):  # chronological order (oldest → newest)
        bars.append(
            {
                "t": raw.get("t") or raw.get("timestamp"),
                "o": float(raw.get("o", raw.get("open"))),
                "h": float(raw.get("h", raw.get("high", raw.get("c", 0)))),
                "l": float(raw.get("l", raw.get("low", raw.get("c", 0)))),
                "c": float(raw.get("c", raw.get("close"))),
            }
        )
    return bars[-limit:]


def compute_ema(values: List[float], window: int) -> float:
    if not values:
        return 0.0
    k = 2 / (window + 1)
    ema_value = values[0]
    for price in values[1:]:
        ema_value = price * k + ema_value * (1 - k)
    return ema_value


def compute_rsi(values: List[float], window: int) -> float:
    if len(values) <= window:
        return 50.0
    gains = []
    losses = []
    for i in range(1, len(values)):
        change = values[i] - values[i - 1]
        if change > 0:
            gains.append(change)
            losses.append(0.0)
        else:
            gains.append(0.0)
            losses.append(abs(change))
    avg_gain = sum(gains[-window:]) / window
    avg_loss = sum(losses[-window:]) / window
    if avg_loss == 0:
        return 100.0
    rs = avg_gain / avg_loss
    return 100 - (100 / (1 + rs))


def compute_pct_volatility(values: List[float]) -> float:
    if len(values) < 2:
        return 0.0
    returns = []
    for prev, curr in zip(values[:-1], values[1:]):
        if prev == 0:
            continue
        returns.append((curr - prev) / prev)
    if not returns:
        return 0.0
    return statistics.pstdev(returns)


def ladder_configs_close(a: LadderConfig, b: LadderConfig) -> bool:
    return (
        a.symbol == b.symbol
        and a.direction == b.direction
        and math.isclose(a.interval, b.interval, rel_tol=0.05, abs_tol=0.5)
        and math.isclose(a.size, b.size, rel_tol=0.05, abs_tol=1e-6)
        and a.steps == b.steps
        and math.isclose(a.max_exposure, b.max_exposure, rel_tol=0.05, abs_tol=1e-6)
    )


async def get_latest_price(client: httpx.AsyncClient, symbol: str) -> float:
    bars = await fetch_crypto_bars(client, symbol, limit=1)
    if not bars:
        raise RuntimeError(f"No bar data for {symbol}")
    return float(bars[-1]["c"])


async def get_latest_bar(client: httpx.AsyncClient, symbol: str) -> dict:
    bars = await fetch_crypto_bars(client, symbol, limit=1)
    if not bars:
        raise RuntimeError(f"No bar data for {symbol}")
    return bars[-1]


class AutopilotManager:
    def __init__(self):
        self.task: Optional[asyncio.Task] = None
        self.cfg: Optional[AutopilotConfig] = None
        self.last_signal: Optional[str] = None
        self.last_decision: Dict[str, float] = {}
        self.last_error: Optional[str] = None
        self.last_reason: Optional[str] = None
        self.last_run: Optional[datetime] = None
        self.applied_config: Optional[LadderConfig] = None
        self._lock = asyncio.Lock()
        self.history: Deque[Dict[str, object]] = deque(maxlen=60)

    async def _record_event(self, action: str, note: str, **metrics):
        entry: Dict[str, object] = {
            "ts": datetime.now(timezone.utc).isoformat(),
            "action": action,
            "note": note,
        }
        for key, value in metrics.items():
            if value is None:
                continue
            if isinstance(value, float):
                if key in {"interval", "price", "size_notional", "max_notional"}:
                    entry[key] = round(value, 2)
                elif key in {"size_asset"}:
                    entry[key] = round(value, 6)
                else:
                    entry[key] = round(value, 2)
            else:
                entry[key] = value
        async with self._lock:
            self.history.append(entry)

    async def start(self, cfg: AutopilotConfig):
        async with self._lock:
            if self.task and not self.task.done():
                raise RuntimeError("Autopilot already running")
            await bot_manager.stop()
            self.cfg = cfg
            self.last_signal = None
            self.last_decision = {}
            self.last_error = None
            self.last_reason = None
            self.last_run = None
            self.applied_config = None
            self.history.clear()
            self.task = asyncio.create_task(self._run())
        await self._record_event(
            "Started",
            note=f"Poll every {cfg.poll_seconds:.0f}s on {cfg.symbol}",
            symbol=cfg.symbol,
            poll_seconds=cfg.poll_seconds,
        )
        log.info("Autopilot started with %s", cfg.dict())

    async def stop(self):
        async with self._lock:
            if self.task:
                self.task.cancel()
                try:
                    await self.task
                except asyncio.CancelledError:
                    pass
            self.task = None
            self.last_signal = "stopped"
            self.last_decision = {}
            self.last_reason = None
            self.last_run = None
            self.cfg = None
            self.applied_config = None
        await bot_manager.stop()
        await self._record_event("Stopped", note="Autopilot stopped and ladder halted")
        log.info("Autopilot stopped")

    async def _run(self):
        assert self.cfg is not None
        cfg = self.cfg
        lookback = max(cfg.slow_window, cfg.rsi_window, cfg.volatility_lookback) + 5
        async with httpx.AsyncClient(timeout=10.0) as client:
            while True:
                try:
                    history = await fetch_crypto_bars(client, cfg.symbol, limit=lookback)
                    closes = [bar["c"] for bar in history]
                    if len(closes) < lookback:
                        raise RuntimeError(
                            "Insufficient history returned from Alpaca for strategy computation"
                        )
                    fast = compute_ema(closes[-cfg.fast_window - 1 :], cfg.fast_window)
                    slow = compute_ema(closes[-cfg.slow_window - 1 :], cfg.slow_window)
                    rsi = compute_rsi(closes, cfg.rsi_window)
                    trend_strength = (fast - slow) / slow if slow else 0.0
                    volatility = compute_pct_volatility(
                        closes[-(cfg.volatility_lookback + 1) :]
                    )
                    direction, reason = self._determine_direction(fast, slow, rsi, cfg)
                    await self._apply_decision(
                        direction=direction,
                        price=closes[-1],
                        volatility=volatility,
                        trend_strength=trend_strength,
                        rsi=rsi,
                        fast=fast,
                        slow=slow,
                        reason=reason,
                    )
                    async with self._lock:
                        self.last_signal = direction or "HOLD"
                        self.last_reason = reason
                        self.last_run = datetime.now(timezone.utc)
                except asyncio.CancelledError:
                    raise
                except Exception as exc:
                    log.exception("Autopilot error")
                    async with self._lock:
                        self.last_error = str(exc)
                await asyncio.sleep(cfg.poll_seconds)

    def _determine_direction(
        self,
        fast: float,
        slow: float,
        rsi: float,
        cfg: AutopilotConfig,
    ) -> (Optional[str], str):
        if slow == 0:
            return None, "Slow EMA is zero; skipping signal"
        if fast > slow * 1.001 and rsi < cfg.overbought:
            return "BUY", f"Trend up (fast {fast:.2f} > slow {slow:.2f}), RSI {rsi:.1f}"
        if fast < slow * 0.999 and rsi > cfg.oversold:
            return "SELL", f"Trend down (fast {fast:.2f} < slow {slow:.2f}), RSI {rsi:.1f}"
        return None, f"Neutral: fast {fast:.2f} vs slow {slow:.2f}, RSI {rsi:.1f}"

    async def _apply_decision(
        self,
        *,
        direction: Optional[str],
        price: float,
        volatility: float,
        trend_strength: float,
        rsi: float,
        fast: float,
        slow: float,
        reason: str,
    ):
        cfg = self.cfg
        if cfg is None:
            return
        volatility_pct = volatility * 100.0
        trend_pct = trend_strength * 100.0
        snapshot = {
            "volatility_pct": volatility_pct,
            "trend_pct": trend_pct,
            "rsi": rsi,
            "price": price,
            "fast": fast,
            "slow": slow,
            "direction": direction,
            "reason": reason,
        }
        async with self._lock:
            self.last_decision = snapshot

        if not direction:
            await bot_manager.stop()
            async with bot_manager._lock:
                bot_manager.last_action = "Autopilot on standby – waiting for directional edge"
                bot_manager.manual_price = None
            async with self._lock:
                already_idle = self.applied_config is None
                self.applied_config = None
            log.info(
                "Autopilot HOLD: %s | trend %.2f%%, vol %.2f%%, RSI %.2f, price %.2f",
                reason,
                trend_pct,
                volatility_pct,
                rsi,
                price,
            )
            if not already_idle:
                await self._record_event(
                    "Standby",
                    note=reason,
                    reason=reason,
                    trend_pct=trend_pct,
                    volatility_pct=volatility_pct,
                    rsi=rsi,
                    price=price,
                )
            return

        interval_mult = 1.0
        steps_adj = 0
        size_mult = 1.0
        if volatility_pct >= 1.2:
            interval_mult = 1.8
            steps_adj = -2
            size_mult = 0.7
        elif volatility_pct >= 0.7:
            interval_mult = 1.3
            steps_adj = -1
            size_mult = 0.85
        elif volatility_pct <= 0.25:
            interval_mult = 0.75
            steps_adj = 1
            size_mult = 1.1

        if direction == "BUY" and trend_strength > 0:
            size_mult *= 1.1
        elif direction == "SELL" and trend_strength < 0:
            size_mult *= 1.1

        interval = max(0.01, cfg.base_interval * interval_mult * cfg.risk_multiplier)
        steps = max(3, min(20, cfg.base_steps + steps_adj))
        size_notional = cfg.rung_notional * size_mult * cfg.risk_multiplier
        max_notional = cfg.max_notional * cfg.risk_multiplier
        if size_notional * steps > max_notional:
            size_notional = max_notional / max(steps, 1)

        size_asset = round(size_notional / price, 8)
        max_exposure_asset = round(max_notional / price, 8)
        interval = round(interval, 2)

        if size_asset <= 0 or max_exposure_asset <= 0:
            raise RuntimeError("Computed ladder sizes are non-positive; adjust autopilot inputs")

        new_cfg = LadderConfig(
            symbol=cfg.symbol,
            direction=direction,
            steps=steps,
            interval=interval,
            size=size_asset,
            max_exposure=max_exposure_asset,
        )

        meta = {
            "reason": reason,
            "volatility_pct": volatility_pct,
            "trend_pct": trend_pct,
            "size_notional": size_notional,
            "max_notional": max_notional,
        }
        await self._ensure_ladder(new_cfg, meta, price=price)

    async def _ensure_ladder(self, cfg: LadderConfig, meta: Dict[str, float], *, price: float):
        running = bot_manager.task is not None and not bot_manager.task.done()
        current = bot_manager.cfg
        action_label = f"Deploy {cfg.direction}"
        note = f"{cfg.steps} steps @ ${cfg.interval:.2f} (size {cfg.size:.6f})"
        if running and current and ladder_configs_close(current, cfg):
            async with bot_manager._lock:
                bot_manager.last_action = (
                    f"Autopilot maintaining {cfg.direction} ladder – vol {meta['volatility_pct']:.2f}%"
                )
            async with self._lock:
                self.applied_config = cfg
            log.info(
                "Autopilot maintaining %s ladder (%s) | %s",
                cfg.direction,
                cfg.symbol,
                meta["reason"],
            )
            action_label = f"Maintain {cfg.direction}"
            async with self._lock:
                last_action = self.history[-1]["action"] if self.history else None
            if last_action and last_action.startswith("Maintain"):
                return
            note = f"{cfg.steps} steps @ ${cfg.interval:.2f} (size {cfg.size:.6f})"
            await self._record_event(
                action_label,
                note=note,
                reason=meta["reason"],
                trend_pct=meta["trend_pct"],
                volatility_pct=meta["volatility_pct"],
                interval=cfg.interval,
                steps=cfg.steps,
                size_asset=cfg.size,
                size_notional=meta["size_notional"],
                max_notional=meta["max_notional"],
                price=price,
            )
            return

        if running:
            await bot_manager.stop()
        await bot_manager.start(cfg)
        async with bot_manager._lock:
            bot_manager.last_action = (
                f"Autopilot set {cfg.direction} ladder: {meta['reason']} | interval ${cfg.interval}"
            )
        async with self._lock:
            self.applied_config = cfg
        log.info(
            "Autopilot set %s ladder (%s): steps=%d interval=$%.2f size=%f max_notional=$%.2f | %s",
            cfg.direction,
            cfg.symbol,
            cfg.steps,
            cfg.interval,
            cfg.size,
            meta["max_notional"],
            meta["reason"],
        )
        await self._record_event(
            action_label,
            note=note,
            reason=meta["reason"],
            trend_pct=meta["trend_pct"],
            volatility_pct=meta["volatility_pct"],
            interval=cfg.interval,
            steps=cfg.steps,
            size_asset=cfg.size,
            size_notional=meta["size_notional"],
            max_notional=meta["max_notional"],
            price=price,
        )

    def snapshot(self) -> Dict[str, Optional[object]]:
        return {
            "running": self.task is not None and not self.task.done(),
            "config": self.cfg.dict() if self.cfg else None,
            "last_signal": self.last_signal,
            "last_reason": self.last_reason,
            "last_decision": self.last_decision,
            "last_error": self.last_error,
            "last_run": self.last_run.isoformat() if self.last_run else None,
            "applied_ladder": self.applied_config.dict() if self.applied_config else None,
            "history": list(self.history),
        }

autopilot_manager = AutopilotManager()

def compute_step_prices(cfg: LadderConfig, price: float) -> List[float]:
    sign = -1 if cfg.direction == "BUY" else 1
    return [
        round(price + sign * i * cfg.interval, 2)
        for i in range(cfg.steps)
    ]

async def list_open_orders(
    client: httpx.AsyncClient, symbol: str
) -> List[dict]:
    endpoint = f"{ALPACA_PAPER_URL}/v2/orders"
    params = {"status": "open", "symbol": symbol, "asset_class": "crypto"}
    headers = {
        "APCA-API-KEY-ID": ALPACA_API_KEY,
        "APCA-API-SECRET-KEY": ALPACA_API_SECRET,
    }
    resp = await client.get(endpoint, params=params, headers=headers)
    resp.raise_for_status()
    return resp.json()

async def cancel_order(client: httpx.AsyncClient, order_id: str):
    endpoint = f"{ALPACA_PAPER_URL}/v2/orders/{order_id}"
    headers = {
        "APCA-API-KEY-ID": ALPACA_API_KEY,
        "APCA-API-SECRET-KEY": ALPACA_API_SECRET,
    }
    resp = await client.delete(endpoint, headers=headers)
    # Alpaca returns 204 No Content on successful cancel
    if resp.status_code == 204 or not resp.content:
        return {"status": "cancelled"}
    if resp.status_code in (404, 422):
        # Crypto orders can flip to filled/cancelled between list & cancel calls.
        log.info(
            "Order %s already inactive when cancelling (status %s)",
            order_id,
            resp.status_code,
        )
        return {"status": "missing"}
    if 400 <= resp.status_code < 500:
        log.warning(
            "Unexpected client error while cancelling %s: %s %s",
            order_id,
            resp.status_code,
            resp.text,
        )
    resp.raise_for_status()
    return resp.json()

async def cancel_all_open_orders(symbol: str):
    async with httpx.AsyncClient() as client:
        open_orders = await list_open_orders(client, symbol)
        for o in open_orders:
            await cancel_order(client, o["id"])
            log.info(f"Cancelled {o['id']}")

async def place_limit_order(client: httpx.AsyncClient,
                            cfg: LadderConfig,
                            *, price: float):
    endpoint = f"{ALPACA_PAPER_URL}/v2/orders"
    payload = {
        "symbol": cfg.symbol,
        "qty": cfg.size,
        "side": cfg.direction.lower(),
        "type": "limit",
        "time_in_force": "gtc",
        "limit_price": price,
        "order_class": "simple",
        "asset_class": "crypto",
    }
    headers = {
        "APCA-API-KEY-ID": ALPACA_API_KEY,
        "APCA-API-SECRET-KEY": ALPACA_API_SECRET,
        "Content-Type": "application/json",
    }
    resp = await client.post(endpoint, json=payload, headers=headers)
    resp.raise_for_status()
    return resp.json()

async def place_market_order(client: httpx.AsyncClient,
                             symbol: str,
                             *, side: str, qty: float):
    endpoint = f"{ALPACA_PAPER_URL}/v2/orders"
    payload = {
        "symbol": symbol,
        "qty": qty,
        "side": side.lower(),
        "type": "market",
        # For crypto market orders Alpaca requires IOC/FOK
        "time_in_force": "ioc",
        "order_class": "simple",
        "asset_class": "crypto",
    }
    headers = {
        "APCA-API-KEY-ID": ALPACA_API_KEY,
        "APCA-API-SECRET-KEY": ALPACA_API_SECRET,
        "Content-Type": "application/json",
    }
    resp = await client.post(endpoint, json=payload, headers=headers)
    resp.raise_for_status()
    return resp.json()

async def sync_ladder(client: httpx.AsyncClient,
                      cfg: LadderConfig,
                      price: float):
    # Load open orders that match our size & side
    open_orders = await list_open_orders(client, cfg.symbol)
    matching = [
        o for o in open_orders
        if float(o["qty"]) == cfg.size and
           o["side"].lower() == cfg.direction.lower()
    ]

    # Map price → order
    price_to_order = {float(o["limit_price"]): o for o in matching}

    # Desired step prices
    target_prices = compute_step_prices(cfg, price)

    # Cancel stray orders (not in target set)
    for p, o in price_to_order.items():
        if p not in target_prices:
            await cancel_order(client, o["id"])
            log.info(f"Cancelled stray {o['id']} @ {p}")

    # Place any missing steps
    for p in target_prices:
        if p not in price_to_order:
            await place_limit_order(client, cfg, price=p)
            log.info(f"Placed {cfg.direction} limit @ {p}")

    # Refresh the open‑order snapshot for the UI
    bot_manager.open_orders = await list_open_orders(client, cfg.symbol)

async def update_fills_and_position(client: httpx.AsyncClient,
                                    cfg: LadderConfig):
    endpoint = f"{ALPACA_PAPER_URL}/v2/orders"
    params = {
        "status": "filled",
        "symbol": cfg.symbol,
        "asset_class": "crypto",
    }
    headers = {
        "APCA-API-KEY-ID": ALPACA_API_KEY,
        "APCA-API-SECRET-KEY": ALPACA_API_SECRET,
    }
    resp = await client.get(endpoint, params=params, headers=headers)
    resp.raise_for_status()
    filled = resp.json()

    # Filter out already‑processed fills
    processed = {o["id"] for o in bot_manager.filled_orders}
    new_fills = [o for o in filled if o["id"] not in processed]

    for o in new_fills:
        qty = float(o["filled_qty"])
        fill_price = float(o["filled_avg_price"])
        side = o["side"].lower()
        prev_pnl = bot_manager.pnl
        # Default realized delta for this fill (used for Day P&L)
        realized_delta = 0.0

        # ----- POSITION LOGIC -----
        if side == "buy":
            new_qty = bot_manager.position_qty + qty
            if new_qty != 0:
                bot_manager.avg_price = (
                    bot_manager.position_qty * bot_manager.avg_price +
                    qty * fill_price
                ) / new_qty
            bot_manager.position_qty = new_qty
        else:  # sell
            new_qty = bot_manager.position_qty - qty
            # Realised P&L for reducing a long
            if bot_manager.position_qty > 0:
                bot_manager.pnl += (fill_price - bot_manager.avg_price) * qty
            # Realised P&L for reducing a short
            elif bot_manager.position_qty < 0:
                bot_manager.pnl += (bot_manager.avg_price - fill_price) * qty
            bot_manager.position_qty = new_qty
            if abs(bot_manager.position_qty) < 1e-8:
                bot_manager.avg_price = 0.0

        # Compute realized delta from this fill (change in total realized pnl)
        realized_delta = bot_manager.pnl - prev_pnl
        try:
            o["realized_delta"] = realized_delta
        except Exception:
            pass

        bot_manager.filled_orders.append(o)
        log.info(f"Processed fill {o['id']}: {side} {qty}@{fill_price}")

    # Update open‑order snapshot after processing fills
    bot_manager.open_orders = await list_open_orders(client, cfg.symbol)

# -------------------------------------------------
# FastAPI routes
# -------------------------------------------------
@app.get("/")
async def index():
    response = FileResponse("static/index.html")
    response.headers["Cache-Control"] = "no-store, must-revalidate"
    response.headers["Pragma"] = "no-cache"
    response.headers["Expires"] = "0"
    return response


@app.get("/favicon.ico")
async def favicon():
    # Browsers request a favicon automatically; return an empty 204 instead of a 404
    return Response(status_code=204)

@app.get("/api/bars")
async def get_bars(params: BarParams = Depends()):
    endpoint = f"{ALPACA_DATA_URL}/v1beta3/crypto/us/bars"
    headers = {
        "APCA-API-KEY-ID": ALPACA_API_KEY,
        "APCA-API-SECRET-KEY": ALPACA_API_SECRET,
    }
    # Normalize symbol to Alpaca format: BTCUSD -> BTC/USD
    normalized = normalize_symbol(params.symbols)
    query = params.dict(exclude_none=True)
    query["symbols"] = normalized
    async with httpx.AsyncClient() as client:
        resp = await client.get(endpoint, params=query, headers=headers)
        if resp.status_code != 200:
            raise HTTPException(status_code=resp.status_code,
                                detail=resp.text)
        return JSONResponse(content=resp.json())

@app.post("/api/start-ladder")
async def start_ladder(cfg: LadderConfig):
    try:
        await bot_manager.start(cfg)
        return {"status": "started", "cfg": cfg.dict()}
    except RuntimeError as e:
        raise HTTPException(status_code=400, detail=str(e))

@app.post("/api/stop-ladder")
async def stop_ladder():
    await bot_manager.stop()
    return {"status": "stopped"}


@app.post("/api/start-autopilot")
async def start_autopilot(cfg: AutopilotConfig):
    try:
        await autopilot_manager.start(cfg)
        return {
            "status": "started",
            "config": cfg.dict(),
            "autopilot": autopilot_manager.snapshot(),
        }
    except RuntimeError as exc:
        raise HTTPException(status_code=400, detail=str(exc))


@app.post("/api/stop-autopilot")
async def stop_autopilot():
    await autopilot_manager.stop()
    return {"status": "stopped", "autopilot": autopilot_manager.snapshot()}


@app.get("/api/autopilot-status")
async def get_autopilot_status():
    return autopilot_manager.snapshot()

@app.get("/api/status")
async def get_status():
    # compute last price by peeking at latest bar using a short-lived client
    last_price: Optional[float] = None
    try:
        async with httpx.AsyncClient(timeout=5.0) as client:
            last_price = await get_latest_price(client, bot_manager.cfg.symbol if bot_manager.cfg else "BTC/USD")
    except Exception:
        last_price = None

    # derived metrics
    position_qty = bot_manager.position_qty
    avg_price = bot_manager.avg_price
    lp = last_price or 0.0
    capital_used = abs(position_qty) * lp
    unrealized = (lp - avg_price) * position_qty if position_qty else 0.0
    unrealized_pct = ((lp - avg_price) / avg_price * 100.0) if avg_price else 0.0

    # day realized PnL (UTC calendar day): sum per-fill realized deltas
    day_realized = 0.0
    today = date.today()
    for o in bot_manager.filled_orders:
        try:
            ts = o.get("filled_at") or o.get("updated_at") or o.get("created_at")
            if not ts:
                continue
            dt = datetime.fromisoformat(str(ts).replace("Z", "+00:00"))
            if dt.date() == today:
                day_realized += float(o.get("realized_delta", 0.0))
        except Exception:
            continue

    cfg = bot_manager.cfg
    steps = cfg.steps if cfg else 0
    size = cfg.size if cfg else 0.0
    ladder_notional_max = steps * size * lp if lp else 0.0
    capacity_remaining = max(0.0, ladder_notional_max - capital_used)

    return {
        "running": (bot_manager.task is not None
                    and not bot_manager.task.done()),
        "config": bot_manager.cfg.dict() if bot_manager.cfg else None,
        "position_qty": position_qty,
        "avg_price": avg_price,
        "realized_pnl": bot_manager.pnl,
        "open_orders": bot_manager.open_orders,
        "filled_orders": bot_manager.filled_orders[-10:],  # last 10
        "last_error": bot_manager.last_error,
        "last_action": bot_manager.last_action,
        # new derived fields for PnL/funds strip
        "last_price": last_price,
        "capital_used": capital_used,
        "unrealized_pnl_usd": unrealized,
        "unrealized_pnl_pct": unrealized_pct,
        "day_realized_pnl_usd": day_realized,
        "ladder_notional_max": ladder_notional_max,
        "capacity_remaining": capacity_remaining,
        "open_order_count": len(bot_manager.open_orders),
        "autopilot": autopilot_manager.snapshot(),
    }

@app.post("/api/nudge")
async def nudge_ladder(req: NudgeRequest):
    if not bot_manager.cfg:
        raise HTTPException(status_code=400, detail="Bot not running")
    step = bot_manager.cfg.interval
    async with bot_manager._lock:
        base = bot_manager.manual_price
        if base is None:
            # if no manual center, use avg of current rungs if available
            try:
                prices = [float(o.get("limit_price", 0)) for o in bot_manager.open_orders]
                base = sum(prices) / len(prices) if prices else None
            except Exception:
                base = None
        if base is None:
            # fallback to last avg_price or 0
            base = bot_manager.avg_price or 0.0
        if req.direction.lower() == "up":
            bot_manager.manual_price = base + step
            bot_manager.last_action = f"Nudged up by {step}"
        elif req.direction.lower() == "down":
            bot_manager.manual_price = base - step
            bot_manager.last_action = f"Nudged down by {step}"
        else:
            raise HTTPException(status_code=400, detail="direction must be 'up' or 'down'")
    return {"status": "ok", "manual_price": bot_manager.manual_price}

@app.post("/api/recenter")
async def recenter_ladder():
    async with bot_manager._lock:
        bot_manager.manual_price = None
        bot_manager.last_action = "Recentered to market price"
    return {"status": "ok"}

@app.post("/api/close-all")
async def close_all_positions():
    if not bot_manager.cfg:
        raise HTTPException(status_code=400, detail="Bot not running")

    # 1) Stop the ladder first so it doesn't re-seed rungs while we flatten
    #    This also cancels all open rungs
    await bot_manager.stop()

    symbol = bot_manager.cfg.symbol
    qty = abs(bot_manager.position_qty)

    # 2) Flatten any remaining position at market (IOC to avoid 422 on crypto)
    async with httpx.AsyncClient(timeout=10.0) as client:
        try:
            if qty > 0:
                side = "sell" if bot_manager.position_qty > 0 else "buy"
                await place_market_order(client, symbol, side=side, qty=qty)
            async with bot_manager._lock:
                bot_manager.last_action = "Closed all positions and cancelled orders"
        except Exception as exc:
            async with bot_manager._lock:
                bot_manager.last_error = str(exc)
            raise HTTPException(status_code=500, detail=str(exc))
    return {"status": "ok"}

@app.post("/api/cancel-open")
async def cancel_open_orders_only():
    if not bot_manager.cfg:
        raise HTTPException(status_code=400, detail="Bot not running")
    try:
        await cancel_all_open_orders(bot_manager.cfg.symbol)
        async with bot_manager._lock:
            bot_manager.last_action = "Cancelled all open orders"
        return {"status": "ok"}
    except Exception as exc:
        async with bot_manager._lock:
            bot_manager.last_error = str(exc)
        raise HTTPException(status_code=500, detail=str(exc))

@app.get("/api/logs")
async def get_logs(tail: int = 100):
    import pathlib, collections
    log_path = pathlib.Path("ladder_bot.log")
    if not log_path.is_file():
        return {"logs": []}
    lines = collections.deque(log_path.open(encoding="utf-8"), maxlen=tail)
    return {"logs": list(lines)}

@app.get("/api/account")
async def get_account():
    headers = {
        "APCA-API-KEY-ID": ALPACA_API_KEY,
        "APCA-API-SECRET-KEY": ALPACA_API_SECRET,
    }
    endpoint = f"{ALPACA_PAPER_URL}/v2/account"
    async with httpx.AsyncClient(timeout=10.0) as client:
        resp = await client.get(endpoint, headers=headers)
        if resp.status_code != 200:
            raise HTTPException(status_code=resp.status_code, detail=resp.text)
        data = resp.json()
        # Return a compact subset relevant to UI
        subset = {k: data.get(k) for k in (
            "cash", "equity", "buying_power", "multiplier", "portfolio_value",
        )}
        return subset
=======
 import os
+import math
 import asyncio
 import logging
-from fastapi import FastAPI, HTTPException, Depends
+import statistics
+from collections import deque
+from fastapi import FastAPI, HTTPException, Depends, Response
 from fastapi.responses import JSONResponse, FileResponse
 from fastapi.staticfiles import StaticFiles
 from pydantic import BaseModel, Field, validator
-from typing import List, Optional
+from typing import Deque, Dict, List, Optional
 import httpx
 from datetime import datetime, timezone, date
 from dotenv import load_dotenv
 
 # -------------------------------------------------
 # Load environment variables
 # -------------------------------------------------
 load_dotenv()
 ALPACA_API_KEY = os.getenv("ALPACA_API_KEY")
 ALPACA_API_SECRET = os.getenv("ALPACA_API_SECRET")
 ALPACA_PAPER_URL = os.getenv(
     "ALPACA_PAPER_URL", "https://paper-api.alpaca.markets"
 )
 ALPACA_DATA_URL = os.getenv(
     "ALPACA_DATA_URL", "https://data.alpaca.markets"
 )
 CB_THRESHOLD_PCT = float(os.getenv("CIRCUIT_BREAKER_PCT", "0.7"))
 
 if not ALPACA_API_KEY or not ALPACA_API_SECRET:
     raise RuntimeError("Missing Alpaca credentials – edit .env")
 
 # -------------------------------------------------
 # Logging
 # -------------------------------------------------
 logging.basicConfig(
     level=logging.INFO,
     format="%(asctime)s %(levelname)s %(name)s %(message)s",
     handlers=[logging.FileHandler("ladder_bot.log"), logging.StreamHandler()],
 )
 log = logging.getLogger("ladder")
 
 # -------------------------------------------------
 # FastAPI app
 # -------------------------------------------------
+class NoCacheStaticFiles(StaticFiles):
+    async def get_response(self, path, scope):  # type: ignore[override]
+        response = await super().get_response(path, scope)
+        if response.status_code == 200:
+            response.headers["Cache-Control"] = "no-store, must-revalidate"
+            response.headers["Pragma"] = "no-cache"
+            response.headers["Expires"] = "0"
+        return response
+
+
 app = FastAPI(title="Alpaca Ladder Bot UI")
-app.mount("/static", StaticFiles(directory="static"), name="static")
+app.mount("/static", NoCacheStaticFiles(directory="static"), name="static")
 
 # -------------------------------------------------
 # Pydantic models
 # -------------------------------------------------
 class BarParams(BaseModel):
     symbols: str = Field(
         ..., description="comma‑separated symbols, e.g. BTCUSD"
     )
     timeframe: str = Field(..., description="Alpaca timeframe")
     start: Optional[datetime] = None
     end: Optional[datetime] = None
     limit: Optional[int] = 1000
     sort: Optional[str] = "asc"
 
 class LadderConfig(BaseModel):
     symbol: str
     direction: str
     steps: int = Field(..., ge=1, le=20)
     interval: float = Field(..., gt=0)
     size: float = Field(..., gt=0)
     max_exposure: float = Field(..., gt=0)
 
     @validator("direction")
     def dir_must_be(cls, v):
         if v.upper() not in {"BUY", "SELL"}:
             raise ValueError("direction must be BUY or SELL")
         return v.upper()
 
+class AutopilotConfig(BaseModel):
+    symbol: str = Field(..., description="Trading symbol, e.g. BTC/USD")
+    fast_window: int = Field(12, ge=3, le=60)
+    slow_window: int = Field(26, ge=5, le=240)
+    rsi_window: int = Field(14, ge=5, le=240)
+    overbought: float = Field(70.0, gt=50.0, lt=100.0)
+    oversold: float = Field(30.0, gt=0.0, lt=50.0)
+    base_interval: float = Field(150.0, gt=0.0)
+    base_steps: int = Field(7, ge=3, le=20)
+    rung_notional: float = Field(..., gt=0.0, description="USD per rung before adjustments")
+    max_notional: float = Field(..., gt=0.0, description="Maximum USD the ladder may deploy")
+    volatility_lookback: int = Field(60, ge=10, le=500)
+    risk_multiplier: float = Field(1.0, gt=0.1, le=5.0)
+    poll_seconds: float = Field(30.0, ge=10.0, le=120.0)
+
+    @validator("slow_window")
+    def slow_greater_than_fast(cls, v, values):
+        fast = values.get("fast_window")
+        if fast and v <= fast:
+            raise ValueError("slow_window must be greater than fast_window")
+        return v
+
+    @validator("overbought")
+    def overbought_above_oversold(cls, v, values):
+        oversold = values.get("oversold")
+        if oversold and v <= oversold:
+            raise ValueError("overbought must exceed oversold")
+        return v
+
 class NudgeRequest(BaseModel):
     direction: str
 
 # -------------------------------------------------
 # Bot manager (singleton)
 # -------------------------------------------------
 class BotManager:
     def __init__(self):
         self.task: Optional[asyncio.Task] = None
         self.cfg: Optional[LadderConfig] = None
         self.position_qty: float = 0.0
         self.avg_price: float = 0.0
         self.pnl: float = 0.0
         self.open_orders: List[dict] = []
         self.filled_orders: List[dict] = []
         self._lock = asyncio.Lock()
         self.last_error: Optional[str] = None
         # if set, ladder centers here
         self.manual_price: Optional[float] = None
         self.last_action: Optional[str] = None
 
     async def start(self, cfg: LadderConfig):
         async with self._lock:
             if self.task and not self.task.done():
                 raise RuntimeError("Bot already running")
@@ -135,153 +177,558 @@ class BotManager:
                     pct_range = ((high - low) / max(price, 1e-9)) * 100.0
                     if pct_range >= CB_THRESHOLD_PCT:
                         await cancel_all_open_orders(cfg.symbol)
                         self.last_error = (
                             f"Circuit breaker: 1m range {pct_range:.2f}% ≥ {CB_THRESHOLD_PCT:.2f}%"
                         )
                         self.last_action = "Circuit breaker tripped; stopped and cancelled rungs"
                         break
 
                     # 2️⃣ sync ladder orders
                     center_price = self.manual_price if self.manual_price is not None else price
                     await sync_ladder(client, cfg, center_price)
 
                     # 3️⃣ process fills / update position
                     await update_fills_and_position(client, cfg)
 
                     await asyncio.sleep(5)   # ← tick interval
             except Exception as exc:
                 self.last_error = str(exc)
                 log.exception("Bot crashed")
             finally:
                 await client.aclose()
 
 bot_manager = BotManager()
 
-# -------------------------------------------------
-# Alpaca helper functions
-# -------------------------------------------------
-async def get_latest_price(client: httpx.AsyncClient, symbol: str) -> float:
+
+def normalize_symbol(symbol: str) -> str:
+    normalized = symbol.replace("-", "/").upper()
+    if "/" not in normalized and len(normalized) > 3:
+        normalized = f"{normalized[:-3]}/{normalized[-3:]}"
+    return normalized
+
+
+def _pick_series(symbol: str, container) -> List[dict]:
+    if isinstance(container, dict):
+        normalized = normalize_symbol(symbol)
+        candidates = [
+            normalized,
+            symbol,
+            symbol.replace("-", "/"),
+            normalized.replace("/", ""),
+            normalized.replace("/", "-"),
+        ]
+        for key in candidates:
+            if key in container:
+                return container[key]
+        return next(iter(container.values()), [])
+    return container
+
+
+async def fetch_crypto_bars(
+    client: httpx.AsyncClient,
+    symbol: str,
+    *,
+    limit: int,
+    timeframe: str = "1Min",
+) -> List[Dict[str, float]]:
     endpoint = f"{ALPACA_DATA_URL}/v1beta3/crypto/us/bars"
     params = {
-        "symbols": symbol,
-        "timeframe": "1Min",
-        "limit": 1,
+        "symbols": normalize_symbol(symbol),
+        "timeframe": timeframe,
+        "limit": limit,
         "sort": "desc",
     }
     headers = {
         "APCA-API-KEY-ID": ALPACA_API_KEY,
         "APCA-API-SECRET-KEY": ALPACA_API_SECRET,
     }
     resp = await client.get(endpoint, params=params, headers=headers)
     resp.raise_for_status()
     data = resp.json()
-    container = data.get("bars", [])
-    if isinstance(container, dict):
-        # Prefer exact symbol key; otherwise take the first series
-        series = (
-            container.get(symbol)
-            or container.get(symbol.replace("-", "/"))
-            or next(iter(container.values()), [])
-        )
-    else:
-        series = container
+    series = _pick_series(symbol, data.get("bars", []))
     if not series:
         raise RuntimeError(f"No bar data for {symbol}")
-    last = series[0]
-    price_value = last.get("c") if isinstance(last, dict) else None
-    if price_value is None:
-        price_value = last.get("close") if isinstance(last, dict) else None
-    if price_value is None:
-        raise RuntimeError("Bar format unexpected; missing close price")
-    return float(price_value)
+    bars: List[Dict[str, float]] = []
+    for raw in reversed(series):  # chronological order (oldest → newest)
+        bars.append(
+            {
+                "t": raw.get("t") or raw.get("timestamp"),
+                "o": float(raw.get("o", raw.get("open"))),
+                "h": float(raw.get("h", raw.get("high", raw.get("c", 0)))),
+                "l": float(raw.get("l", raw.get("low", raw.get("c", 0)))),
+                "c": float(raw.get("c", raw.get("close"))),
+            }
+        )
+    return bars[-limit:]
+
+
+def compute_ema(values: List[float], window: int) -> float:
+    if not values:
+        return 0.0
+    k = 2 / (window + 1)
+    ema_value = values[0]
+    for price in values[1:]:
+        ema_value = price * k + ema_value * (1 - k)
+    return ema_value
+
+
+def compute_rsi(values: List[float], window: int) -> float:
+    if len(values) <= window:
+        return 50.0
+    gains = []
+    losses = []
+    for i in range(1, len(values)):
+        change = values[i] - values[i - 1]
+        if change > 0:
+            gains.append(change)
+            losses.append(0.0)
+        else:
+            gains.append(0.0)
+            losses.append(abs(change))
+    avg_gain = sum(gains[-window:]) / window
+    avg_loss = sum(losses[-window:]) / window
+    if avg_loss == 0:
+        return 100.0
+    rs = avg_gain / avg_loss
+    return 100 - (100 / (1 + rs))
+
+
+def compute_pct_volatility(values: List[float]) -> float:
+    if len(values) < 2:
+        return 0.0
+    returns = []
+    for prev, curr in zip(values[:-1], values[1:]):
+        if prev == 0:
+            continue
+        returns.append((curr - prev) / prev)
+    if not returns:
+        return 0.0
+    return statistics.pstdev(returns)
+
+
+def ladder_configs_close(a: LadderConfig, b: LadderConfig) -> bool:
+    return (
+        a.symbol == b.symbol
+        and a.direction == b.direction
+        and math.isclose(a.interval, b.interval, rel_tol=0.05, abs_tol=0.5)
+        and math.isclose(a.size, b.size, rel_tol=0.05, abs_tol=1e-6)
+        and a.steps == b.steps
+        and math.isclose(a.max_exposure, b.max_exposure, rel_tol=0.05, abs_tol=1e-6)
+    )
+
+
+async def get_latest_price(client: httpx.AsyncClient, symbol: str) -> float:
+    bars = await fetch_crypto_bars(client, symbol, limit=1)
+    if not bars:
+        raise RuntimeError(f"No bar data for {symbol}")
+    return float(bars[-1]["c"])
+
 
 async def get_latest_bar(client: httpx.AsyncClient, symbol: str) -> dict:
-    endpoint = f"{ALPACA_DATA_URL}/v1beta3/crypto/us/bars"
-    params = {
-        "symbols": symbol,
-        "timeframe": "1Min",
-        "limit": 1,
-        "sort": "desc",
-    }
-    headers = {
-        "APCA-API-KEY-ID": ALPACA_API_KEY,
-        "APCA-API-SECRET-KEY": ALPACA_API_SECRET,
-    }
-    resp = await client.get(endpoint, params=params, headers=headers)
-    resp.raise_for_status()
-    data = resp.json()
-    container = data.get("bars", [])
-    if isinstance(container, dict):
-        series = (
-            container.get(symbol)
-            or container.get(symbol.replace("-", "/"))
-            or container.get(symbol.replace("/", ""))
-            or next(iter(container.values()), [])
-        )
-    else:
-        series = container
-    if not series:
+    bars = await fetch_crypto_bars(client, symbol, limit=1)
+    if not bars:
         raise RuntimeError(f"No bar data for {symbol}")
-    bar = series[0]
-    # Ensure keys exist; map alternative keys if present
-    return {
-        "c": float(bar.get("c", bar.get("close"))),
-        "h": float(bar.get("h", bar.get("high", bar.get("c", 0)))),
-        "l": float(bar.get("l", bar.get("low", bar.get("c", 0)))),
-    }
+    return bars[-1]
+
+
+class AutopilotManager:
+    def __init__(self):
+        self.task: Optional[asyncio.Task] = None
+        self.cfg: Optional[AutopilotConfig] = None
+        self.last_signal: Optional[str] = None
+        self.last_decision: Dict[str, float] = {}
+        self.last_error: Optional[str] = None
+        self.last_reason: Optional[str] = None
+        self.last_run: Optional[datetime] = None
+        self.applied_config: Optional[LadderConfig] = None
+        self._lock = asyncio.Lock()
+        self.history: Deque[Dict[str, object]] = deque(maxlen=60)
+
+    async def _record_event(self, action: str, note: str, **metrics):
+        entry: Dict[str, object] = {
+            "ts": datetime.now(timezone.utc).isoformat(),
+            "action": action,
+            "note": note,
+        }
+        for key, value in metrics.items():
+            if value is None:
+                continue
+            if isinstance(value, float):
+                if key in {"interval", "price", "size_notional", "max_notional"}:
+                    entry[key] = round(value, 2)
+                elif key in {"size_asset"}:
+                    entry[key] = round(value, 6)
+                else:
+                    entry[key] = round(value, 2)
+            else:
+                entry[key] = value
+        async with self._lock:
+            self.history.append(entry)
+
+    async def start(self, cfg: AutopilotConfig):
+        async with self._lock:
+            if self.task and not self.task.done():
+                raise RuntimeError("Autopilot already running")
+            await bot_manager.stop()
+            self.cfg = cfg
+            self.last_signal = None
+            self.last_decision = {}
+            self.last_error = None
+            self.last_reason = None
+            self.last_run = None
+            self.applied_config = None
+            self.history.clear()
+            self.task = asyncio.create_task(self._run())
+        await self._record_event(
+            "Started",
+            note=f"Poll every {cfg.poll_seconds:.0f}s on {cfg.symbol}",
+            symbol=cfg.symbol,
+            poll_seconds=cfg.poll_seconds,
+        )
+        log.info("Autopilot started with %s", cfg.dict())
+
+    async def stop(self):
+        async with self._lock:
+            if self.task:
+                self.task.cancel()
+                try:
+                    await self.task
+                except asyncio.CancelledError:
+                    pass
+            self.task = None
+            self.last_signal = "stopped"
+            self.last_decision = {}
+            self.last_reason = None
+            self.last_run = None
+            self.cfg = None
+            self.applied_config = None
+        await bot_manager.stop()
+        await self._record_event("Stopped", note="Autopilot stopped and ladder halted")
+        log.info("Autopilot stopped")
+
+    async def _run(self):
+        assert self.cfg is not None
+        cfg = self.cfg
+        lookback = max(cfg.slow_window, cfg.rsi_window, cfg.volatility_lookback) + 5
+        async with httpx.AsyncClient(timeout=10.0) as client:
+            while True:
+                try:
+                    history = await fetch_crypto_bars(client, cfg.symbol, limit=lookback)
+                    closes = [bar["c"] for bar in history]
+                    if len(closes) < lookback:
+                        raise RuntimeError(
+                            "Insufficient history returned from Alpaca for strategy computation"
+                        )
+                    fast = compute_ema(closes[-cfg.fast_window - 1 :], cfg.fast_window)
+                    slow = compute_ema(closes[-cfg.slow_window - 1 :], cfg.slow_window)
+                    rsi = compute_rsi(closes, cfg.rsi_window)
+                    trend_strength = (fast - slow) / slow if slow else 0.0
+                    volatility = compute_pct_volatility(
+                        closes[-(cfg.volatility_lookback + 1) :]
+                    )
+                    direction, reason = self._determine_direction(fast, slow, rsi, cfg)
+                    await self._apply_decision(
+                        direction=direction,
+                        price=closes[-1],
+                        volatility=volatility,
+                        trend_strength=trend_strength,
+                        rsi=rsi,
+                        fast=fast,
+                        slow=slow,
+                        reason=reason,
+                    )
+                    async with self._lock:
+                        self.last_signal = direction or "HOLD"
+                        self.last_reason = reason
+                        self.last_run = datetime.now(timezone.utc)
+                except asyncio.CancelledError:
+                    raise
+                except Exception as exc:
+                    log.exception("Autopilot error")
+                    async with self._lock:
+                        self.last_error = str(exc)
+                await asyncio.sleep(cfg.poll_seconds)
+
+    def _determine_direction(
+        self,
+        fast: float,
+        slow: float,
+        rsi: float,
+        cfg: AutopilotConfig,
+    ) -> (Optional[str], str):
+        if slow == 0:
+            return None, "Slow EMA is zero; skipping signal"
+        if fast > slow * 1.001 and rsi < cfg.overbought:
+            return "BUY", f"Trend up (fast {fast:.2f} > slow {slow:.2f}), RSI {rsi:.1f}"
+        if fast < slow * 0.999 and rsi > cfg.oversold:
+            return "SELL", f"Trend down (fast {fast:.2f} < slow {slow:.2f}), RSI {rsi:.1f}"
+        return None, f"Neutral: fast {fast:.2f} vs slow {slow:.2f}, RSI {rsi:.1f}"
+
+    async def _apply_decision(
+        self,
+        *,
+        direction: Optional[str],
+        price: float,
+        volatility: float,
+        trend_strength: float,
+        rsi: float,
+        fast: float,
+        slow: float,
+        reason: str,
+    ):
+        cfg = self.cfg
+        if cfg is None:
+            return
+        volatility_pct = volatility * 100.0
+        trend_pct = trend_strength * 100.0
+        snapshot = {
+            "volatility_pct": volatility_pct,
+            "trend_pct": trend_pct,
+            "rsi": rsi,
+            "price": price,
+            "fast": fast,
+            "slow": slow,
+            "direction": direction,
+            "reason": reason,
+        }
+        async with self._lock:
+            self.last_decision = snapshot
+
+        if not direction:
+            await bot_manager.stop()
+            async with bot_manager._lock:
+                bot_manager.last_action = "Autopilot on standby – waiting for directional edge"
+                bot_manager.manual_price = None
+            async with self._lock:
+                already_idle = self.applied_config is None
+                self.applied_config = None
+            log.info(
+                "Autopilot HOLD: %s | trend %.2f%%, vol %.2f%%, RSI %.2f, price %.2f",
+                reason,
+                trend_pct,
+                volatility_pct,
+                rsi,
+                price,
+            )
+            if not already_idle:
+                await self._record_event(
+                    "Standby",
+                    note=reason,
+                    reason=reason,
+                    trend_pct=trend_pct,
+                    volatility_pct=volatility_pct,
+                    rsi=rsi,
+                    price=price,
+                )
+            return
+
+        interval_mult = 1.0
+        steps_adj = 0
+        size_mult = 1.0
+        if volatility_pct >= 1.2:
+            interval_mult = 1.8
+            steps_adj = -2
+            size_mult = 0.7
+        elif volatility_pct >= 0.7:
+            interval_mult = 1.3
+            steps_adj = -1
+            size_mult = 0.85
+        elif volatility_pct <= 0.25:
+            interval_mult = 0.75
+            steps_adj = 1
+            size_mult = 1.1
+
+        if direction == "BUY" and trend_strength > 0:
+            size_mult *= 1.1
+        elif direction == "SELL" and trend_strength < 0:
+            size_mult *= 1.1
+
+        interval = max(0.01, cfg.base_interval * interval_mult * cfg.risk_multiplier)
+        steps = max(3, min(20, cfg.base_steps + steps_adj))
+        size_notional = cfg.rung_notional * size_mult * cfg.risk_multiplier
+        max_notional = cfg.max_notional * cfg.risk_multiplier
+        if size_notional * steps > max_notional:
+            size_notional = max_notional / max(steps, 1)
+
+        size_asset = round(size_notional / price, 8)
+        max_exposure_asset = round(max_notional / price, 8)
+        interval = round(interval, 2)
+
+        if size_asset <= 0 or max_exposure_asset <= 0:
+            raise RuntimeError("Computed ladder sizes are non-positive; adjust autopilot inputs")
+
+        new_cfg = LadderConfig(
+            symbol=cfg.symbol,
+            direction=direction,
+            steps=steps,
+            interval=interval,
+            size=size_asset,
+            max_exposure=max_exposure_asset,
+        )
+
+        meta = {
+            "reason": reason,
+            "volatility_pct": volatility_pct,
+            "trend_pct": trend_pct,
+            "size_notional": size_notional,
+            "max_notional": max_notional,
+        }
+        await self._ensure_ladder(new_cfg, meta, price=price)
+
+    async def _ensure_ladder(self, cfg: LadderConfig, meta: Dict[str, float], *, price: float):
+        running = bot_manager.task is not None and not bot_manager.task.done()
+        current = bot_manager.cfg
+        action_label = f"Deploy {cfg.direction}"
+        note = f"{cfg.steps} steps @ ${cfg.interval:.2f} (size {cfg.size:.6f})"
+        if running and current and ladder_configs_close(current, cfg):
+            async with bot_manager._lock:
+                bot_manager.last_action = (
+                    f"Autopilot maintaining {cfg.direction} ladder – vol {meta['volatility_pct']:.2f}%"
+                )
+            async with self._lock:
+                self.applied_config = cfg
+            log.info(
+                "Autopilot maintaining %s ladder (%s) | %s",
+                cfg.direction,
+                cfg.symbol,
+                meta["reason"],
+            )
+            action_label = f"Maintain {cfg.direction}"
+            async with self._lock:
+                last_action = self.history[-1]["action"] if self.history else None
+            if last_action and last_action.startswith("Maintain"):
+                return
+            note = f"{cfg.steps} steps @ ${cfg.interval:.2f} (size {cfg.size:.6f})"
+            await self._record_event(
+                action_label,
+                note=note,
+                reason=meta["reason"],
+                trend_pct=meta["trend_pct"],
+                volatility_pct=meta["volatility_pct"],
+                interval=cfg.interval,
+                steps=cfg.steps,
+                size_asset=cfg.size,
+                size_notional=meta["size_notional"],
+                max_notional=meta["max_notional"],
+                price=price,
+            )
+            return
+
+        if running:
+            await bot_manager.stop()
+        await bot_manager.start(cfg)
+        async with bot_manager._lock:
+            bot_manager.last_action = (
+                f"Autopilot set {cfg.direction} ladder: {meta['reason']} | interval ${cfg.interval}"
+            )
+        async with self._lock:
+            self.applied_config = cfg
+        log.info(
+            "Autopilot set %s ladder (%s): steps=%d interval=$%.2f size=%f max_notional=$%.2f | %s",
+            cfg.direction,
+            cfg.symbol,
+            cfg.steps,
+            cfg.interval,
+            cfg.size,
+            meta["max_notional"],
+            meta["reason"],
+        )
+        await self._record_event(
+            action_label,
+            note=note,
+            reason=meta["reason"],
+            trend_pct=meta["trend_pct"],
+            volatility_pct=meta["volatility_pct"],
+            interval=cfg.interval,
+            steps=cfg.steps,
+            size_asset=cfg.size,
+            size_notional=meta["size_notional"],
+            max_notional=meta["max_notional"],
+            price=price,
+        )
+
+    def snapshot(self) -> Dict[str, Optional[object]]:
+        return {
+            "running": self.task is not None and not self.task.done(),
+            "config": self.cfg.dict() if self.cfg else None,
+            "last_signal": self.last_signal,
+            "last_reason": self.last_reason,
+            "last_decision": self.last_decision,
+            "last_error": self.last_error,
+            "last_run": self.last_run.isoformat() if self.last_run else None,
+            "applied_ladder": self.applied_config.dict() if self.applied_config else None,
+            "history": list(self.history),
+        }
+
+autopilot_manager = AutopilotManager()
 
 def compute_step_prices(cfg: LadderConfig, price: float) -> List[float]:
     sign = -1 if cfg.direction == "BUY" else 1
     return [
         round(price + sign * i * cfg.interval, 2)
         for i in range(cfg.steps)
     ]
 
 async def list_open_orders(
     client: httpx.AsyncClient, symbol: str
 ) -> List[dict]:
     endpoint = f"{ALPACA_PAPER_URL}/v2/orders"
     params = {"status": "open", "symbol": symbol, "asset_class": "crypto"}
     headers = {
         "APCA-API-KEY-ID": ALPACA_API_KEY,
         "APCA-API-SECRET-KEY": ALPACA_API_SECRET,
     }
     resp = await client.get(endpoint, params=params, headers=headers)
     resp.raise_for_status()
     return resp.json()
 
 async def cancel_order(client: httpx.AsyncClient, order_id: str):
     endpoint = f"{ALPACA_PAPER_URL}/v2/orders/{order_id}"
     headers = {
         "APCA-API-KEY-ID": ALPACA_API_KEY,
         "APCA-API-SECRET-KEY": ALPACA_API_SECRET,
     }
     resp = await client.delete(endpoint, headers=headers)
     # Alpaca returns 204 No Content on successful cancel
     if resp.status_code == 204 or not resp.content:
         return {"status": "cancelled"}
+    if resp.status_code in (404, 422):
+        # Crypto orders can flip to filled/cancelled between list & cancel calls.
+        log.info(
+            "Order %s already inactive when cancelling (status %s)",
+            order_id,
+            resp.status_code,
+        )
+        return {"status": "missing"}
+    if 400 <= resp.status_code < 500:
+        log.warning(
+            "Unexpected client error while cancelling %s: %s %s",
+            order_id,
+            resp.status_code,
+            resp.text,
+        )
     resp.raise_for_status()
     return resp.json()
 
 async def cancel_all_open_orders(symbol: str):
     async with httpx.AsyncClient() as client:
         open_orders = await list_open_orders(client, symbol)
         for o in open_orders:
             await cancel_order(client, o["id"])
             log.info(f"Cancelled {o['id']}")
 
 async def place_limit_order(client: httpx.AsyncClient,
                             cfg: LadderConfig,
                             *, price: float):
     endpoint = f"{ALPACA_PAPER_URL}/v2/orders"
     payload = {
         "symbol": cfg.symbol,
         "qty": cfg.size,
         "side": cfg.direction.lower(),
         "type": "limit",
         "time_in_force": "gtc",
         "limit_price": price,
         "order_class": "simple",
         "asset_class": "crypto",
     }
     headers = {
@@ -395,83 +842,111 @@ async def update_fills_and_position(client: httpx.AsyncClient,
                 bot_manager.pnl += (bot_manager.avg_price - fill_price) * qty
             bot_manager.position_qty = new_qty
             if abs(bot_manager.position_qty) < 1e-8:
                 bot_manager.avg_price = 0.0
 
         # Compute realized delta from this fill (change in total realized pnl)
         realized_delta = bot_manager.pnl - prev_pnl
         try:
             o["realized_delta"] = realized_delta
         except Exception:
             pass
 
         bot_manager.filled_orders.append(o)
         log.info(f"Processed fill {o['id']}: {side} {qty}@{fill_price}")
 
     # Update open‑order snapshot after processing fills
     bot_manager.open_orders = await list_open_orders(client, cfg.symbol)
 
 # -------------------------------------------------
 # FastAPI routes
 # -------------------------------------------------
 @app.get("/")
 async def index():
     return FileResponse("static/index.html")
 
+
+@app.get("/favicon.ico")
+async def favicon():
+    # Browsers request a favicon automatically; return an empty 204 instead of a 404
+    return Response(status_code=204)
+
 @app.get("/api/bars")
 async def get_bars(params: BarParams = Depends()):
     endpoint = f"{ALPACA_DATA_URL}/v1beta3/crypto/us/bars"
     headers = {
         "APCA-API-KEY-ID": ALPACA_API_KEY,
         "APCA-API-SECRET-KEY": ALPACA_API_SECRET,
     }
     # Normalize symbol to Alpaca format: BTCUSD -> BTC/USD
-    normalized = params.symbols.replace("-", "/")
-    if "/" not in normalized and len(normalized) > 3:
-        normalized = f"{normalized[:-3]}/{normalized[-3:]}"
+    normalized = normalize_symbol(params.symbols)
     query = params.dict(exclude_none=True)
     query["symbols"] = normalized
     async with httpx.AsyncClient() as client:
         resp = await client.get(endpoint, params=query, headers=headers)
         if resp.status_code != 200:
             raise HTTPException(status_code=resp.status_code,
                                 detail=resp.text)
         return JSONResponse(content=resp.json())
 
 @app.post("/api/start-ladder")
 async def start_ladder(cfg: LadderConfig):
     try:
         await bot_manager.start(cfg)
         return {"status": "started", "cfg": cfg.dict()}
     except RuntimeError as e:
         raise HTTPException(status_code=400, detail=str(e))
 
 @app.post("/api/stop-ladder")
 async def stop_ladder():
     await bot_manager.stop()
     return {"status": "stopped"}
 
+
+@app.post("/api/start-autopilot")
+async def start_autopilot(cfg: AutopilotConfig):
+    try:
+        await autopilot_manager.start(cfg)
+        return {
+            "status": "started",
+            "config": cfg.dict(),
+            "autopilot": autopilot_manager.snapshot(),
+        }
+    except RuntimeError as exc:
+        raise HTTPException(status_code=400, detail=str(exc))
+
+
+@app.post("/api/stop-autopilot")
+async def stop_autopilot():
+    await autopilot_manager.stop()
+    return {"status": "stopped", "autopilot": autopilot_manager.snapshot()}
+
+
+@app.get("/api/autopilot-status")
+async def get_autopilot_status():
+    return autopilot_manager.snapshot()
+
 @app.get("/api/status")
 async def get_status():
     # compute last price by peeking at latest bar using a short-lived client
     last_price: Optional[float] = None
     try:
         async with httpx.AsyncClient(timeout=5.0) as client:
             last_price = await get_latest_price(client, bot_manager.cfg.symbol if bot_manager.cfg else "BTC/USD")
     except Exception:
         last_price = None
 
     # derived metrics
     position_qty = bot_manager.position_qty
     avg_price = bot_manager.avg_price
     lp = last_price or 0.0
     capital_used = abs(position_qty) * lp
     unrealized = (lp - avg_price) * position_qty if position_qty else 0.0
     unrealized_pct = ((lp - avg_price) / avg_price * 100.0) if avg_price else 0.0
 
     # day realized PnL (UTC calendar day): sum per-fill realized deltas
     day_realized = 0.0
     today = date.today()
     for o in bot_manager.filled_orders:
         try:
             ts = o.get("filled_at") or o.get("updated_at") or o.get("created_at")
             if not ts:
@@ -486,50 +961,51 @@ async def get_status():
     steps = cfg.steps if cfg else 0
     size = cfg.size if cfg else 0.0
     ladder_notional_max = steps * size * lp if lp else 0.0
     capacity_remaining = max(0.0, ladder_notional_max - capital_used)
 
     return {
         "running": (bot_manager.task is not None
                     and not bot_manager.task.done()),
         "config": bot_manager.cfg.dict() if bot_manager.cfg else None,
         "position_qty": position_qty,
         "avg_price": avg_price,
         "realized_pnl": bot_manager.pnl,
         "open_orders": bot_manager.open_orders,
         "filled_orders": bot_manager.filled_orders[-10:],  # last 10
         "last_error": bot_manager.last_error,
         "last_action": bot_manager.last_action,
         # new derived fields for PnL/funds strip
         "last_price": last_price,
         "capital_used": capital_used,
         "unrealized_pnl_usd": unrealized,
         "unrealized_pnl_pct": unrealized_pct,
         "day_realized_pnl_usd": day_realized,
         "ladder_notional_max": ladder_notional_max,
         "capacity_remaining": capacity_remaining,
         "open_order_count": len(bot_manager.open_orders),
+        "autopilot": autopilot_manager.snapshot(),
     }
 
 @app.post("/api/nudge")
 async def nudge_ladder(req: NudgeRequest):
     if not bot_manager.cfg:
         raise HTTPException(status_code=400, detail="Bot not running")
     step = bot_manager.cfg.interval
     async with bot_manager._lock:
         base = bot_manager.manual_price
         if base is None:
             # if no manual center, use avg of current rungs if available
             try:
                 prices = [float(o.get("limit_price", 0)) for o in bot_manager.open_orders]
                 base = sum(prices) / len(prices) if prices else None
             except Exception:
                 base = None
         if base is None:
             # fallback to last avg_price or 0
             base = bot_manager.avg_price or 0.0
         if req.direction.lower() == "up":
             bot_manager.manual_price = base + step
             bot_manager.last_action = f"Nudged up by {step}"
         elif req.direction.lower() == "down":
             bot_manager.manual_price = base - step
             bot_manager.last_action = f"Nudged down by {step}"
 
EOF
)
>>>>>>> 3156bb11
<|MERGE_RESOLUTION|>--- conflicted
+++ resolved
@@ -1,1097 +1,3 @@
-<<<<<<< HEAD
-import os
-import math
-import asyncio
-import logging
-import statistics
-from collections import deque
-from fastapi import FastAPI, HTTPException, Depends, Response
-from fastapi.responses import JSONResponse, FileResponse
-from fastapi.staticfiles import StaticFiles
-from pydantic import BaseModel, Field, validator
-from typing import Deque, Dict, List, Optional
-import httpx
-from datetime import datetime, timezone, date
-from dotenv import load_dotenv
-
-# -------------------------------------------------
-# Load environment variables
-# -------------------------------------------------
-load_dotenv()
-ALPACA_API_KEY = os.getenv("ALPACA_API_KEY")
-ALPACA_API_SECRET = os.getenv("ALPACA_API_SECRET")
-ALPACA_PAPER_URL = os.getenv(
-    "ALPACA_PAPER_URL", "https://paper-api.alpaca.markets"
-)
-ALPACA_DATA_URL = os.getenv(
-    "ALPACA_DATA_URL", "https://data.alpaca.markets"
-)
-CB_THRESHOLD_PCT = float(os.getenv("CIRCUIT_BREAKER_PCT", "0.7"))
-
-if not ALPACA_API_KEY or not ALPACA_API_SECRET:
-    raise RuntimeError("Missing Alpaca credentials – edit .env")
-
-# -------------------------------------------------
-# Logging
-# -------------------------------------------------
-logging.basicConfig(
-    level=logging.INFO,
-    format="%(asctime)s %(levelname)s %(name)s %(message)s",
-    handlers=[logging.FileHandler("ladder_bot.log"), logging.StreamHandler()],
-)
-log = logging.getLogger("ladder")
-
-# -------------------------------------------------
-# FastAPI app
-# -------------------------------------------------
-class NoCacheStaticFiles(StaticFiles):
-    async def get_response(self, path, scope):  # type: ignore[override]
-        response = await super().get_response(path, scope)
-        if response.status_code == 200:
-            response.headers["Cache-Control"] = "no-store, must-revalidate"
-            response.headers["Pragma"] = "no-cache"
-            response.headers["Expires"] = "0"
-        return response
-
-
-app = FastAPI(title="Alpaca Ladder Bot UI")
-app.mount("/static", NoCacheStaticFiles(directory="static"), name="static")
-
-# -------------------------------------------------
-# Pydantic models
-# -------------------------------------------------
-class BarParams(BaseModel):
-    symbols: str = Field(
-        ..., description="comma‑separated symbols, e.g. BTCUSD"
-    )
-    timeframe: str = Field(..., description="Alpaca timeframe")
-    start: Optional[datetime] = None
-    end: Optional[datetime] = None
-    limit: Optional[int] = 1000
-    sort: Optional[str] = "asc"
-
-class LadderConfig(BaseModel):
-    symbol: str
-    direction: str
-    steps: int = Field(..., ge=1, le=20)
-    interval: float = Field(..., gt=0)
-    size: float = Field(..., gt=0)
-    max_exposure: float = Field(..., gt=0)
-
-    @validator("direction")
-    def dir_must_be(cls, v):
-        if v.upper() not in {"BUY", "SELL"}:
-            raise ValueError("direction must be BUY or SELL")
-        return v.upper()
-
-class AutopilotConfig(BaseModel):
-    symbol: str = Field(..., description="Trading symbol, e.g. BTC/USD")
-    fast_window: int = Field(12, ge=3, le=60)
-    slow_window: int = Field(26, ge=5, le=240)
-    rsi_window: int = Field(14, ge=5, le=240)
-    overbought: float = Field(70.0, gt=50.0, lt=100.0)
-    oversold: float = Field(30.0, gt=0.0, lt=50.0)
-    base_interval: float = Field(150.0, gt=0.0)
-    base_steps: int = Field(7, ge=3, le=20)
-    rung_notional: float = Field(..., gt=0.0, description="USD per rung before adjustments")
-    max_notional: float = Field(..., gt=0.0, description="Maximum USD the ladder may deploy")
-    volatility_lookback: int = Field(60, ge=10, le=500)
-    risk_multiplier: float = Field(1.0, gt=0.1, le=5.0)
-    poll_seconds: float = Field(30.0, ge=10.0, le=120.0)
-
-    @validator("slow_window")
-    def slow_greater_than_fast(cls, v, values):
-        fast = values.get("fast_window")
-        if fast and v <= fast:
-            raise ValueError("slow_window must be greater than fast_window")
-        return v
-
-    @validator("overbought")
-    def overbought_above_oversold(cls, v, values):
-        oversold = values.get("oversold")
-        if oversold and v <= oversold:
-            raise ValueError("overbought must exceed oversold")
-        return v
-
-class NudgeRequest(BaseModel):
-    direction: str
-
-# -------------------------------------------------
-# Bot manager (singleton)
-# -------------------------------------------------
-class BotManager:
-    def __init__(self):
-        self.task: Optional[asyncio.Task] = None
-        self.cfg: Optional[LadderConfig] = None
-        self.position_qty: float = 0.0
-        self.avg_price: float = 0.0
-        self.pnl: float = 0.0
-        self.open_orders: List[dict] = []
-        self.filled_orders: List[dict] = []
-        self._lock = asyncio.Lock()
-        self.last_error: Optional[str] = None
-        # if set, ladder centers here
-        self.manual_price: Optional[float] = None
-        self.last_action: Optional[str] = None
-
-    async def start(self, cfg: LadderConfig):
-        async with self._lock:
-            if self.task and not self.task.done():
-                raise RuntimeError("Bot already running")
-            self.cfg = cfg
-            self.position_qty = 0.0
-            self.avg_price = 0.0
-            self.pnl = 0.0
-            self.open_orders.clear()
-            self.filled_orders.clear()
-            self.last_error = None
-            self.manual_price = None
-            self.last_action = "Started ladder"
-            self.task = asyncio.create_task(self._run())
-
-    async def stop(self):
-        async with self._lock:
-            if self.task:
-                self.task.cancel()
-                try:
-                    await self.task
-                except asyncio.CancelledError:
-                    pass
-                self.task = None
-                if self.cfg:
-                    await cancel_all_open_orders(self.cfg.symbol)
-                self.last_action = "Stopped ladder and cancelled rungs"
-
-    async def _run(self):
-        cfg = self.cfg
-        async with httpx.AsyncClient(timeout=10.0) as client:
-            try:
-                while True:
-                    # 1️⃣ get latest bar / price
-                    bar = await get_latest_bar(client, cfg.symbol)
-                    price = float(bar["c"]) 
-                    high = float(bar["h"]) 
-                    low = float(bar["l"]) 
-                    log.info(f"price {cfg.symbol}: {price}")
-
-                    # Circuit breaker (cancel all and stop, manual restart only)
-                    pct_range = ((high - low) / max(price, 1e-9)) * 100.0
-                    if pct_range >= CB_THRESHOLD_PCT:
-                        await cancel_all_open_orders(cfg.symbol)
-                        self.last_error = (
-                            f"Circuit breaker: 1m range {pct_range:.2f}% ≥ {CB_THRESHOLD_PCT:.2f}%"
-                        )
-                        self.last_action = "Circuit breaker tripped; stopped and cancelled rungs"
-                        break
-
-                    # 2️⃣ sync ladder orders
-                    center_price = self.manual_price if self.manual_price is not None else price
-                    await sync_ladder(client, cfg, center_price)
-
-                    # 3️⃣ process fills / update position
-                    await update_fills_and_position(client, cfg)
-
-                    await asyncio.sleep(5)   # ← tick interval
-            except Exception as exc:
-                self.last_error = str(exc)
-                log.exception("Bot crashed")
-            finally:
-                await client.aclose()
-
-bot_manager = BotManager()
-
-
-def normalize_symbol(symbol: str) -> str:
-    normalized = symbol.replace("-", "/").upper()
-    if "/" not in normalized and len(normalized) > 3:
-        normalized = f"{normalized[:-3]}/{normalized[-3:]}"
-    return normalized
-
-
-def _pick_series(symbol: str, container) -> List[dict]:
-    if isinstance(container, dict):
-        normalized = normalize_symbol(symbol)
-        candidates = [
-            normalized,
-            symbol,
-            symbol.replace("-", "/"),
-            normalized.replace("/", ""),
-            normalized.replace("/", "-"),
-        ]
-        for key in candidates:
-            if key in container:
-                return container[key]
-        return next(iter(container.values()), [])
-    return container
-
-
-async def fetch_crypto_bars(
-    client: httpx.AsyncClient,
-    symbol: str,
-    *,
-    limit: int,
-    timeframe: str = "1Min",
-) -> List[Dict[str, float]]:
-    endpoint = f"{ALPACA_DATA_URL}/v1beta3/crypto/us/bars"
-    params = {
-        "symbols": normalize_symbol(symbol),
-        "timeframe": timeframe,
-        "limit": limit,
-        "sort": "desc",
-    }
-    headers = {
-        "APCA-API-KEY-ID": ALPACA_API_KEY,
-        "APCA-API-SECRET-KEY": ALPACA_API_SECRET,
-    }
-    resp = await client.get(endpoint, params=params, headers=headers)
-    resp.raise_for_status()
-    data = resp.json()
-    series = _pick_series(symbol, data.get("bars", []))
-    if not series:
-        raise RuntimeError(f"No bar data for {symbol}")
-    bars: List[Dict[str, float]] = []
-    for raw in reversed(series):  # chronological order (oldest → newest)
-        bars.append(
-            {
-                "t": raw.get("t") or raw.get("timestamp"),
-                "o": float(raw.get("o", raw.get("open"))),
-                "h": float(raw.get("h", raw.get("high", raw.get("c", 0)))),
-                "l": float(raw.get("l", raw.get("low", raw.get("c", 0)))),
-                "c": float(raw.get("c", raw.get("close"))),
-            }
-        )
-    return bars[-limit:]
-
-
-def compute_ema(values: List[float], window: int) -> float:
-    if not values:
-        return 0.0
-    k = 2 / (window + 1)
-    ema_value = values[0]
-    for price in values[1:]:
-        ema_value = price * k + ema_value * (1 - k)
-    return ema_value
-
-
-def compute_rsi(values: List[float], window: int) -> float:
-    if len(values) <= window:
-        return 50.0
-    gains = []
-    losses = []
-    for i in range(1, len(values)):
-        change = values[i] - values[i - 1]
-        if change > 0:
-            gains.append(change)
-            losses.append(0.0)
-        else:
-            gains.append(0.0)
-            losses.append(abs(change))
-    avg_gain = sum(gains[-window:]) / window
-    avg_loss = sum(losses[-window:]) / window
-    if avg_loss == 0:
-        return 100.0
-    rs = avg_gain / avg_loss
-    return 100 - (100 / (1 + rs))
-
-
-def compute_pct_volatility(values: List[float]) -> float:
-    if len(values) < 2:
-        return 0.0
-    returns = []
-    for prev, curr in zip(values[:-1], values[1:]):
-        if prev == 0:
-            continue
-        returns.append((curr - prev) / prev)
-    if not returns:
-        return 0.0
-    return statistics.pstdev(returns)
-
-
-def ladder_configs_close(a: LadderConfig, b: LadderConfig) -> bool:
-    return (
-        a.symbol == b.symbol
-        and a.direction == b.direction
-        and math.isclose(a.interval, b.interval, rel_tol=0.05, abs_tol=0.5)
-        and math.isclose(a.size, b.size, rel_tol=0.05, abs_tol=1e-6)
-        and a.steps == b.steps
-        and math.isclose(a.max_exposure, b.max_exposure, rel_tol=0.05, abs_tol=1e-6)
-    )
-
-
-async def get_latest_price(client: httpx.AsyncClient, symbol: str) -> float:
-    bars = await fetch_crypto_bars(client, symbol, limit=1)
-    if not bars:
-        raise RuntimeError(f"No bar data for {symbol}")
-    return float(bars[-1]["c"])
-
-
-async def get_latest_bar(client: httpx.AsyncClient, symbol: str) -> dict:
-    bars = await fetch_crypto_bars(client, symbol, limit=1)
-    if not bars:
-        raise RuntimeError(f"No bar data for {symbol}")
-    return bars[-1]
-
-
-class AutopilotManager:
-    def __init__(self):
-        self.task: Optional[asyncio.Task] = None
-        self.cfg: Optional[AutopilotConfig] = None
-        self.last_signal: Optional[str] = None
-        self.last_decision: Dict[str, float] = {}
-        self.last_error: Optional[str] = None
-        self.last_reason: Optional[str] = None
-        self.last_run: Optional[datetime] = None
-        self.applied_config: Optional[LadderConfig] = None
-        self._lock = asyncio.Lock()
-        self.history: Deque[Dict[str, object]] = deque(maxlen=60)
-
-    async def _record_event(self, action: str, note: str, **metrics):
-        entry: Dict[str, object] = {
-            "ts": datetime.now(timezone.utc).isoformat(),
-            "action": action,
-            "note": note,
-        }
-        for key, value in metrics.items():
-            if value is None:
-                continue
-            if isinstance(value, float):
-                if key in {"interval", "price", "size_notional", "max_notional"}:
-                    entry[key] = round(value, 2)
-                elif key in {"size_asset"}:
-                    entry[key] = round(value, 6)
-                else:
-                    entry[key] = round(value, 2)
-            else:
-                entry[key] = value
-        async with self._lock:
-            self.history.append(entry)
-
-    async def start(self, cfg: AutopilotConfig):
-        async with self._lock:
-            if self.task and not self.task.done():
-                raise RuntimeError("Autopilot already running")
-            await bot_manager.stop()
-            self.cfg = cfg
-            self.last_signal = None
-            self.last_decision = {}
-            self.last_error = None
-            self.last_reason = None
-            self.last_run = None
-            self.applied_config = None
-            self.history.clear()
-            self.task = asyncio.create_task(self._run())
-        await self._record_event(
-            "Started",
-            note=f"Poll every {cfg.poll_seconds:.0f}s on {cfg.symbol}",
-            symbol=cfg.symbol,
-            poll_seconds=cfg.poll_seconds,
-        )
-        log.info("Autopilot started with %s", cfg.dict())
-
-    async def stop(self):
-        async with self._lock:
-            if self.task:
-                self.task.cancel()
-                try:
-                    await self.task
-                except asyncio.CancelledError:
-                    pass
-            self.task = None
-            self.last_signal = "stopped"
-            self.last_decision = {}
-            self.last_reason = None
-            self.last_run = None
-            self.cfg = None
-            self.applied_config = None
-        await bot_manager.stop()
-        await self._record_event("Stopped", note="Autopilot stopped and ladder halted")
-        log.info("Autopilot stopped")
-
-    async def _run(self):
-        assert self.cfg is not None
-        cfg = self.cfg
-        lookback = max(cfg.slow_window, cfg.rsi_window, cfg.volatility_lookback) + 5
-        async with httpx.AsyncClient(timeout=10.0) as client:
-            while True:
-                try:
-                    history = await fetch_crypto_bars(client, cfg.symbol, limit=lookback)
-                    closes = [bar["c"] for bar in history]
-                    if len(closes) < lookback:
-                        raise RuntimeError(
-                            "Insufficient history returned from Alpaca for strategy computation"
-                        )
-                    fast = compute_ema(closes[-cfg.fast_window - 1 :], cfg.fast_window)
-                    slow = compute_ema(closes[-cfg.slow_window - 1 :], cfg.slow_window)
-                    rsi = compute_rsi(closes, cfg.rsi_window)
-                    trend_strength = (fast - slow) / slow if slow else 0.0
-                    volatility = compute_pct_volatility(
-                        closes[-(cfg.volatility_lookback + 1) :]
-                    )
-                    direction, reason = self._determine_direction(fast, slow, rsi, cfg)
-                    await self._apply_decision(
-                        direction=direction,
-                        price=closes[-1],
-                        volatility=volatility,
-                        trend_strength=trend_strength,
-                        rsi=rsi,
-                        fast=fast,
-                        slow=slow,
-                        reason=reason,
-                    )
-                    async with self._lock:
-                        self.last_signal = direction or "HOLD"
-                        self.last_reason = reason
-                        self.last_run = datetime.now(timezone.utc)
-                except asyncio.CancelledError:
-                    raise
-                except Exception as exc:
-                    log.exception("Autopilot error")
-                    async with self._lock:
-                        self.last_error = str(exc)
-                await asyncio.sleep(cfg.poll_seconds)
-
-    def _determine_direction(
-        self,
-        fast: float,
-        slow: float,
-        rsi: float,
-        cfg: AutopilotConfig,
-    ) -> (Optional[str], str):
-        if slow == 0:
-            return None, "Slow EMA is zero; skipping signal"
-        if fast > slow * 1.001 and rsi < cfg.overbought:
-            return "BUY", f"Trend up (fast {fast:.2f} > slow {slow:.2f}), RSI {rsi:.1f}"
-        if fast < slow * 0.999 and rsi > cfg.oversold:
-            return "SELL", f"Trend down (fast {fast:.2f} < slow {slow:.2f}), RSI {rsi:.1f}"
-        return None, f"Neutral: fast {fast:.2f} vs slow {slow:.2f}, RSI {rsi:.1f}"
-
-    async def _apply_decision(
-        self,
-        *,
-        direction: Optional[str],
-        price: float,
-        volatility: float,
-        trend_strength: float,
-        rsi: float,
-        fast: float,
-        slow: float,
-        reason: str,
-    ):
-        cfg = self.cfg
-        if cfg is None:
-            return
-        volatility_pct = volatility * 100.0
-        trend_pct = trend_strength * 100.0
-        snapshot = {
-            "volatility_pct": volatility_pct,
-            "trend_pct": trend_pct,
-            "rsi": rsi,
-            "price": price,
-            "fast": fast,
-            "slow": slow,
-            "direction": direction,
-            "reason": reason,
-        }
-        async with self._lock:
-            self.last_decision = snapshot
-
-        if not direction:
-            await bot_manager.stop()
-            async with bot_manager._lock:
-                bot_manager.last_action = "Autopilot on standby – waiting for directional edge"
-                bot_manager.manual_price = None
-            async with self._lock:
-                already_idle = self.applied_config is None
-                self.applied_config = None
-            log.info(
-                "Autopilot HOLD: %s | trend %.2f%%, vol %.2f%%, RSI %.2f, price %.2f",
-                reason,
-                trend_pct,
-                volatility_pct,
-                rsi,
-                price,
-            )
-            if not already_idle:
-                await self._record_event(
-                    "Standby",
-                    note=reason,
-                    reason=reason,
-                    trend_pct=trend_pct,
-                    volatility_pct=volatility_pct,
-                    rsi=rsi,
-                    price=price,
-                )
-            return
-
-        interval_mult = 1.0
-        steps_adj = 0
-        size_mult = 1.0
-        if volatility_pct >= 1.2:
-            interval_mult = 1.8
-            steps_adj = -2
-            size_mult = 0.7
-        elif volatility_pct >= 0.7:
-            interval_mult = 1.3
-            steps_adj = -1
-            size_mult = 0.85
-        elif volatility_pct <= 0.25:
-            interval_mult = 0.75
-            steps_adj = 1
-            size_mult = 1.1
-
-        if direction == "BUY" and trend_strength > 0:
-            size_mult *= 1.1
-        elif direction == "SELL" and trend_strength < 0:
-            size_mult *= 1.1
-
-        interval = max(0.01, cfg.base_interval * interval_mult * cfg.risk_multiplier)
-        steps = max(3, min(20, cfg.base_steps + steps_adj))
-        size_notional = cfg.rung_notional * size_mult * cfg.risk_multiplier
-        max_notional = cfg.max_notional * cfg.risk_multiplier
-        if size_notional * steps > max_notional:
-            size_notional = max_notional / max(steps, 1)
-
-        size_asset = round(size_notional / price, 8)
-        max_exposure_asset = round(max_notional / price, 8)
-        interval = round(interval, 2)
-
-        if size_asset <= 0 or max_exposure_asset <= 0:
-            raise RuntimeError("Computed ladder sizes are non-positive; adjust autopilot inputs")
-
-        new_cfg = LadderConfig(
-            symbol=cfg.symbol,
-            direction=direction,
-            steps=steps,
-            interval=interval,
-            size=size_asset,
-            max_exposure=max_exposure_asset,
-        )
-
-        meta = {
-            "reason": reason,
-            "volatility_pct": volatility_pct,
-            "trend_pct": trend_pct,
-            "size_notional": size_notional,
-            "max_notional": max_notional,
-        }
-        await self._ensure_ladder(new_cfg, meta, price=price)
-
-    async def _ensure_ladder(self, cfg: LadderConfig, meta: Dict[str, float], *, price: float):
-        running = bot_manager.task is not None and not bot_manager.task.done()
-        current = bot_manager.cfg
-        action_label = f"Deploy {cfg.direction}"
-        note = f"{cfg.steps} steps @ ${cfg.interval:.2f} (size {cfg.size:.6f})"
-        if running and current and ladder_configs_close(current, cfg):
-            async with bot_manager._lock:
-                bot_manager.last_action = (
-                    f"Autopilot maintaining {cfg.direction} ladder – vol {meta['volatility_pct']:.2f}%"
-                )
-            async with self._lock:
-                self.applied_config = cfg
-            log.info(
-                "Autopilot maintaining %s ladder (%s) | %s",
-                cfg.direction,
-                cfg.symbol,
-                meta["reason"],
-            )
-            action_label = f"Maintain {cfg.direction}"
-            async with self._lock:
-                last_action = self.history[-1]["action"] if self.history else None
-            if last_action and last_action.startswith("Maintain"):
-                return
-            note = f"{cfg.steps} steps @ ${cfg.interval:.2f} (size {cfg.size:.6f})"
-            await self._record_event(
-                action_label,
-                note=note,
-                reason=meta["reason"],
-                trend_pct=meta["trend_pct"],
-                volatility_pct=meta["volatility_pct"],
-                interval=cfg.interval,
-                steps=cfg.steps,
-                size_asset=cfg.size,
-                size_notional=meta["size_notional"],
-                max_notional=meta["max_notional"],
-                price=price,
-            )
-            return
-
-        if running:
-            await bot_manager.stop()
-        await bot_manager.start(cfg)
-        async with bot_manager._lock:
-            bot_manager.last_action = (
-                f"Autopilot set {cfg.direction} ladder: {meta['reason']} | interval ${cfg.interval}"
-            )
-        async with self._lock:
-            self.applied_config = cfg
-        log.info(
-            "Autopilot set %s ladder (%s): steps=%d interval=$%.2f size=%f max_notional=$%.2f | %s",
-            cfg.direction,
-            cfg.symbol,
-            cfg.steps,
-            cfg.interval,
-            cfg.size,
-            meta["max_notional"],
-            meta["reason"],
-        )
-        await self._record_event(
-            action_label,
-            note=note,
-            reason=meta["reason"],
-            trend_pct=meta["trend_pct"],
-            volatility_pct=meta["volatility_pct"],
-            interval=cfg.interval,
-            steps=cfg.steps,
-            size_asset=cfg.size,
-            size_notional=meta["size_notional"],
-            max_notional=meta["max_notional"],
-            price=price,
-        )
-
-    def snapshot(self) -> Dict[str, Optional[object]]:
-        return {
-            "running": self.task is not None and not self.task.done(),
-            "config": self.cfg.dict() if self.cfg else None,
-            "last_signal": self.last_signal,
-            "last_reason": self.last_reason,
-            "last_decision": self.last_decision,
-            "last_error": self.last_error,
-            "last_run": self.last_run.isoformat() if self.last_run else None,
-            "applied_ladder": self.applied_config.dict() if self.applied_config else None,
-            "history": list(self.history),
-        }
-
-autopilot_manager = AutopilotManager()
-
-def compute_step_prices(cfg: LadderConfig, price: float) -> List[float]:
-    sign = -1 if cfg.direction == "BUY" else 1
-    return [
-        round(price + sign * i * cfg.interval, 2)
-        for i in range(cfg.steps)
-    ]
-
-async def list_open_orders(
-    client: httpx.AsyncClient, symbol: str
-) -> List[dict]:
-    endpoint = f"{ALPACA_PAPER_URL}/v2/orders"
-    params = {"status": "open", "symbol": symbol, "asset_class": "crypto"}
-    headers = {
-        "APCA-API-KEY-ID": ALPACA_API_KEY,
-        "APCA-API-SECRET-KEY": ALPACA_API_SECRET,
-    }
-    resp = await client.get(endpoint, params=params, headers=headers)
-    resp.raise_for_status()
-    return resp.json()
-
-async def cancel_order(client: httpx.AsyncClient, order_id: str):
-    endpoint = f"{ALPACA_PAPER_URL}/v2/orders/{order_id}"
-    headers = {
-        "APCA-API-KEY-ID": ALPACA_API_KEY,
-        "APCA-API-SECRET-KEY": ALPACA_API_SECRET,
-    }
-    resp = await client.delete(endpoint, headers=headers)
-    # Alpaca returns 204 No Content on successful cancel
-    if resp.status_code == 204 or not resp.content:
-        return {"status": "cancelled"}
-    if resp.status_code in (404, 422):
-        # Crypto orders can flip to filled/cancelled between list & cancel calls.
-        log.info(
-            "Order %s already inactive when cancelling (status %s)",
-            order_id,
-            resp.status_code,
-        )
-        return {"status": "missing"}
-    if 400 <= resp.status_code < 500:
-        log.warning(
-            "Unexpected client error while cancelling %s: %s %s",
-            order_id,
-            resp.status_code,
-            resp.text,
-        )
-    resp.raise_for_status()
-    return resp.json()
-
-async def cancel_all_open_orders(symbol: str):
-    async with httpx.AsyncClient() as client:
-        open_orders = await list_open_orders(client, symbol)
-        for o in open_orders:
-            await cancel_order(client, o["id"])
-            log.info(f"Cancelled {o['id']}")
-
-async def place_limit_order(client: httpx.AsyncClient,
-                            cfg: LadderConfig,
-                            *, price: float):
-    endpoint = f"{ALPACA_PAPER_URL}/v2/orders"
-    payload = {
-        "symbol": cfg.symbol,
-        "qty": cfg.size,
-        "side": cfg.direction.lower(),
-        "type": "limit",
-        "time_in_force": "gtc",
-        "limit_price": price,
-        "order_class": "simple",
-        "asset_class": "crypto",
-    }
-    headers = {
-        "APCA-API-KEY-ID": ALPACA_API_KEY,
-        "APCA-API-SECRET-KEY": ALPACA_API_SECRET,
-        "Content-Type": "application/json",
-    }
-    resp = await client.post(endpoint, json=payload, headers=headers)
-    resp.raise_for_status()
-    return resp.json()
-
-async def place_market_order(client: httpx.AsyncClient,
-                             symbol: str,
-                             *, side: str, qty: float):
-    endpoint = f"{ALPACA_PAPER_URL}/v2/orders"
-    payload = {
-        "symbol": symbol,
-        "qty": qty,
-        "side": side.lower(),
-        "type": "market",
-        # For crypto market orders Alpaca requires IOC/FOK
-        "time_in_force": "ioc",
-        "order_class": "simple",
-        "asset_class": "crypto",
-    }
-    headers = {
-        "APCA-API-KEY-ID": ALPACA_API_KEY,
-        "APCA-API-SECRET-KEY": ALPACA_API_SECRET,
-        "Content-Type": "application/json",
-    }
-    resp = await client.post(endpoint, json=payload, headers=headers)
-    resp.raise_for_status()
-    return resp.json()
-
-async def sync_ladder(client: httpx.AsyncClient,
-                      cfg: LadderConfig,
-                      price: float):
-    # Load open orders that match our size & side
-    open_orders = await list_open_orders(client, cfg.symbol)
-    matching = [
-        o for o in open_orders
-        if float(o["qty"]) == cfg.size and
-           o["side"].lower() == cfg.direction.lower()
-    ]
-
-    # Map price → order
-    price_to_order = {float(o["limit_price"]): o for o in matching}
-
-    # Desired step prices
-    target_prices = compute_step_prices(cfg, price)
-
-    # Cancel stray orders (not in target set)
-    for p, o in price_to_order.items():
-        if p not in target_prices:
-            await cancel_order(client, o["id"])
-            log.info(f"Cancelled stray {o['id']} @ {p}")
-
-    # Place any missing steps
-    for p in target_prices:
-        if p not in price_to_order:
-            await place_limit_order(client, cfg, price=p)
-            log.info(f"Placed {cfg.direction} limit @ {p}")
-
-    # Refresh the open‑order snapshot for the UI
-    bot_manager.open_orders = await list_open_orders(client, cfg.symbol)
-
-async def update_fills_and_position(client: httpx.AsyncClient,
-                                    cfg: LadderConfig):
-    endpoint = f"{ALPACA_PAPER_URL}/v2/orders"
-    params = {
-        "status": "filled",
-        "symbol": cfg.symbol,
-        "asset_class": "crypto",
-    }
-    headers = {
-        "APCA-API-KEY-ID": ALPACA_API_KEY,
-        "APCA-API-SECRET-KEY": ALPACA_API_SECRET,
-    }
-    resp = await client.get(endpoint, params=params, headers=headers)
-    resp.raise_for_status()
-    filled = resp.json()
-
-    # Filter out already‑processed fills
-    processed = {o["id"] for o in bot_manager.filled_orders}
-    new_fills = [o for o in filled if o["id"] not in processed]
-
-    for o in new_fills:
-        qty = float(o["filled_qty"])
-        fill_price = float(o["filled_avg_price"])
-        side = o["side"].lower()
-        prev_pnl = bot_manager.pnl
-        # Default realized delta for this fill (used for Day P&L)
-        realized_delta = 0.0
-
-        # ----- POSITION LOGIC -----
-        if side == "buy":
-            new_qty = bot_manager.position_qty + qty
-            if new_qty != 0:
-                bot_manager.avg_price = (
-                    bot_manager.position_qty * bot_manager.avg_price +
-                    qty * fill_price
-                ) / new_qty
-            bot_manager.position_qty = new_qty
-        else:  # sell
-            new_qty = bot_manager.position_qty - qty
-            # Realised P&L for reducing a long
-            if bot_manager.position_qty > 0:
-                bot_manager.pnl += (fill_price - bot_manager.avg_price) * qty
-            # Realised P&L for reducing a short
-            elif bot_manager.position_qty < 0:
-                bot_manager.pnl += (bot_manager.avg_price - fill_price) * qty
-            bot_manager.position_qty = new_qty
-            if abs(bot_manager.position_qty) < 1e-8:
-                bot_manager.avg_price = 0.0
-
-        # Compute realized delta from this fill (change in total realized pnl)
-        realized_delta = bot_manager.pnl - prev_pnl
-        try:
-            o["realized_delta"] = realized_delta
-        except Exception:
-            pass
-
-        bot_manager.filled_orders.append(o)
-        log.info(f"Processed fill {o['id']}: {side} {qty}@{fill_price}")
-
-    # Update open‑order snapshot after processing fills
-    bot_manager.open_orders = await list_open_orders(client, cfg.symbol)
-
-# -------------------------------------------------
-# FastAPI routes
-# -------------------------------------------------
-@app.get("/")
-async def index():
-    response = FileResponse("static/index.html")
-    response.headers["Cache-Control"] = "no-store, must-revalidate"
-    response.headers["Pragma"] = "no-cache"
-    response.headers["Expires"] = "0"
-    return response
-
-
-@app.get("/favicon.ico")
-async def favicon():
-    # Browsers request a favicon automatically; return an empty 204 instead of a 404
-    return Response(status_code=204)
-
-@app.get("/api/bars")
-async def get_bars(params: BarParams = Depends()):
-    endpoint = f"{ALPACA_DATA_URL}/v1beta3/crypto/us/bars"
-    headers = {
-        "APCA-API-KEY-ID": ALPACA_API_KEY,
-        "APCA-API-SECRET-KEY": ALPACA_API_SECRET,
-    }
-    # Normalize symbol to Alpaca format: BTCUSD -> BTC/USD
-    normalized = normalize_symbol(params.symbols)
-    query = params.dict(exclude_none=True)
-    query["symbols"] = normalized
-    async with httpx.AsyncClient() as client:
-        resp = await client.get(endpoint, params=query, headers=headers)
-        if resp.status_code != 200:
-            raise HTTPException(status_code=resp.status_code,
-                                detail=resp.text)
-        return JSONResponse(content=resp.json())
-
-@app.post("/api/start-ladder")
-async def start_ladder(cfg: LadderConfig):
-    try:
-        await bot_manager.start(cfg)
-        return {"status": "started", "cfg": cfg.dict()}
-    except RuntimeError as e:
-        raise HTTPException(status_code=400, detail=str(e))
-
-@app.post("/api/stop-ladder")
-async def stop_ladder():
-    await bot_manager.stop()
-    return {"status": "stopped"}
-
-
-@app.post("/api/start-autopilot")
-async def start_autopilot(cfg: AutopilotConfig):
-    try:
-        await autopilot_manager.start(cfg)
-        return {
-            "status": "started",
-            "config": cfg.dict(),
-            "autopilot": autopilot_manager.snapshot(),
-        }
-    except RuntimeError as exc:
-        raise HTTPException(status_code=400, detail=str(exc))
-
-
-@app.post("/api/stop-autopilot")
-async def stop_autopilot():
-    await autopilot_manager.stop()
-    return {"status": "stopped", "autopilot": autopilot_manager.snapshot()}
-
-
-@app.get("/api/autopilot-status")
-async def get_autopilot_status():
-    return autopilot_manager.snapshot()
-
-@app.get("/api/status")
-async def get_status():
-    # compute last price by peeking at latest bar using a short-lived client
-    last_price: Optional[float] = None
-    try:
-        async with httpx.AsyncClient(timeout=5.0) as client:
-            last_price = await get_latest_price(client, bot_manager.cfg.symbol if bot_manager.cfg else "BTC/USD")
-    except Exception:
-        last_price = None
-
-    # derived metrics
-    position_qty = bot_manager.position_qty
-    avg_price = bot_manager.avg_price
-    lp = last_price or 0.0
-    capital_used = abs(position_qty) * lp
-    unrealized = (lp - avg_price) * position_qty if position_qty else 0.0
-    unrealized_pct = ((lp - avg_price) / avg_price * 100.0) if avg_price else 0.0
-
-    # day realized PnL (UTC calendar day): sum per-fill realized deltas
-    day_realized = 0.0
-    today = date.today()
-    for o in bot_manager.filled_orders:
-        try:
-            ts = o.get("filled_at") or o.get("updated_at") or o.get("created_at")
-            if not ts:
-                continue
-            dt = datetime.fromisoformat(str(ts).replace("Z", "+00:00"))
-            if dt.date() == today:
-                day_realized += float(o.get("realized_delta", 0.0))
-        except Exception:
-            continue
-
-    cfg = bot_manager.cfg
-    steps = cfg.steps if cfg else 0
-    size = cfg.size if cfg else 0.0
-    ladder_notional_max = steps * size * lp if lp else 0.0
-    capacity_remaining = max(0.0, ladder_notional_max - capital_used)
-
-    return {
-        "running": (bot_manager.task is not None
-                    and not bot_manager.task.done()),
-        "config": bot_manager.cfg.dict() if bot_manager.cfg else None,
-        "position_qty": position_qty,
-        "avg_price": avg_price,
-        "realized_pnl": bot_manager.pnl,
-        "open_orders": bot_manager.open_orders,
-        "filled_orders": bot_manager.filled_orders[-10:],  # last 10
-        "last_error": bot_manager.last_error,
-        "last_action": bot_manager.last_action,
-        # new derived fields for PnL/funds strip
-        "last_price": last_price,
-        "capital_used": capital_used,
-        "unrealized_pnl_usd": unrealized,
-        "unrealized_pnl_pct": unrealized_pct,
-        "day_realized_pnl_usd": day_realized,
-        "ladder_notional_max": ladder_notional_max,
-        "capacity_remaining": capacity_remaining,
-        "open_order_count": len(bot_manager.open_orders),
-        "autopilot": autopilot_manager.snapshot(),
-    }
-
-@app.post("/api/nudge")
-async def nudge_ladder(req: NudgeRequest):
-    if not bot_manager.cfg:
-        raise HTTPException(status_code=400, detail="Bot not running")
-    step = bot_manager.cfg.interval
-    async with bot_manager._lock:
-        base = bot_manager.manual_price
-        if base is None:
-            # if no manual center, use avg of current rungs if available
-            try:
-                prices = [float(o.get("limit_price", 0)) for o in bot_manager.open_orders]
-                base = sum(prices) / len(prices) if prices else None
-            except Exception:
-                base = None
-        if base is None:
-            # fallback to last avg_price or 0
-            base = bot_manager.avg_price or 0.0
-        if req.direction.lower() == "up":
-            bot_manager.manual_price = base + step
-            bot_manager.last_action = f"Nudged up by {step}"
-        elif req.direction.lower() == "down":
-            bot_manager.manual_price = base - step
-            bot_manager.last_action = f"Nudged down by {step}"
-        else:
-            raise HTTPException(status_code=400, detail="direction must be 'up' or 'down'")
-    return {"status": "ok", "manual_price": bot_manager.manual_price}
-
-@app.post("/api/recenter")
-async def recenter_ladder():
-    async with bot_manager._lock:
-        bot_manager.manual_price = None
-        bot_manager.last_action = "Recentered to market price"
-    return {"status": "ok"}
-
-@app.post("/api/close-all")
-async def close_all_positions():
-    if not bot_manager.cfg:
-        raise HTTPException(status_code=400, detail="Bot not running")
-
-    # 1) Stop the ladder first so it doesn't re-seed rungs while we flatten
-    #    This also cancels all open rungs
-    await bot_manager.stop()
-
-    symbol = bot_manager.cfg.symbol
-    qty = abs(bot_manager.position_qty)
-
-    # 2) Flatten any remaining position at market (IOC to avoid 422 on crypto)
-    async with httpx.AsyncClient(timeout=10.0) as client:
-        try:
-            if qty > 0:
-                side = "sell" if bot_manager.position_qty > 0 else "buy"
-                await place_market_order(client, symbol, side=side, qty=qty)
-            async with bot_manager._lock:
-                bot_manager.last_action = "Closed all positions and cancelled orders"
-        except Exception as exc:
-            async with bot_manager._lock:
-                bot_manager.last_error = str(exc)
-            raise HTTPException(status_code=500, detail=str(exc))
-    return {"status": "ok"}
-
-@app.post("/api/cancel-open")
-async def cancel_open_orders_only():
-    if not bot_manager.cfg:
-        raise HTTPException(status_code=400, detail="Bot not running")
-    try:
-        await cancel_all_open_orders(bot_manager.cfg.symbol)
-        async with bot_manager._lock:
-            bot_manager.last_action = "Cancelled all open orders"
-        return {"status": "ok"}
-    except Exception as exc:
-        async with bot_manager._lock:
-            bot_manager.last_error = str(exc)
-        raise HTTPException(status_code=500, detail=str(exc))
-
-@app.get("/api/logs")
-async def get_logs(tail: int = 100):
-    import pathlib, collections
-    log_path = pathlib.Path("ladder_bot.log")
-    if not log_path.is_file():
-        return {"logs": []}
-    lines = collections.deque(log_path.open(encoding="utf-8"), maxlen=tail)
-    return {"logs": list(lines)}
-
-@app.get("/api/account")
-async def get_account():
-    headers = {
-        "APCA-API-KEY-ID": ALPACA_API_KEY,
-        "APCA-API-SECRET-KEY": ALPACA_API_SECRET,
-    }
-    endpoint = f"{ALPACA_PAPER_URL}/v2/account"
-    async with httpx.AsyncClient(timeout=10.0) as client:
-        resp = await client.get(endpoint, headers=headers)
-        if resp.status_code != 200:
-            raise HTTPException(status_code=resp.status_code, detail=resp.text)
-        data = resp.json()
-        # Return a compact subset relevant to UI
-        subset = {k: data.get(k) for k in (
-            "cash", "equity", "buying_power", "multiplier", "portfolio_value",
-        )}
-        return subset
-=======
  import os
 +import math
  import asyncio
@@ -2018,5 +924,4 @@
              bot_manager.last_action = f"Nudged down by {step}"
  
 EOF
-)
->>>>>>> 3156bb11
+)