import os
import math
import asyncio
import logging
import statistics
<<<<<<< HEAD
from fastapi import FastAPI, HTTPException, Depends, Response
=======
from fastapi import FastAPI, HTTPException, Depends
>>>>>>> 48bee6b0
from fastapi.responses import JSONResponse, FileResponse
from fastapi.staticfiles import StaticFiles
from pydantic import BaseModel, Field, validator
from typing import Dict, List, Optional
import httpx
from datetime import datetime, timezone, date
from dotenv import load_dotenv

# -------------------------------------------------
# Load environment variables
# -------------------------------------------------
load_dotenv()
ALPACA_API_KEY = os.getenv("ALPACA_API_KEY")
ALPACA_API_SECRET = os.getenv("ALPACA_API_SECRET")
ALPACA_PAPER_URL = os.getenv(
    "ALPACA_PAPER_URL", "https://paper-api.alpaca.markets"
)
ALPACA_DATA_URL = os.getenv(
    "ALPACA_DATA_URL", "https://data.alpaca.markets"
)
CB_THRESHOLD_PCT = float(os.getenv("CIRCUIT_BREAKER_PCT", "0.7"))

if not ALPACA_API_KEY or not ALPACA_API_SECRET:
    raise RuntimeError("Missing Alpaca credentials – edit .env")

# -------------------------------------------------
# Logging
# -------------------------------------------------
logging.basicConfig(
    level=logging.INFO,
    format="%(asctime)s %(levelname)s %(name)s %(message)s",
    handlers=[logging.FileHandler("ladder_bot.log"), logging.StreamHandler()],
)
log = logging.getLogger("ladder")

# -------------------------------------------------
# FastAPI app
# -------------------------------------------------
app = FastAPI(title="Alpaca Ladder Bot UI")
app.mount("/static", StaticFiles(directory="static"), name="static")

# -------------------------------------------------
# Pydantic models
# -------------------------------------------------
class BarParams(BaseModel):
    symbols: str = Field(
        ..., description="comma‑separated symbols, e.g. BTCUSD"
    )
    timeframe: str = Field(..., description="Alpaca timeframe")
    start: Optional[datetime] = None
    end: Optional[datetime] = None
    limit: Optional[int] = 1000
    sort: Optional[str] = "asc"

class LadderConfig(BaseModel):
    symbol: str
    direction: str
    steps: int = Field(..., ge=1, le=20)
    interval: float = Field(..., gt=0)
    size: float = Field(..., gt=0)
    max_exposure: float = Field(..., gt=0)

    @validator("direction")
    def dir_must_be(cls, v):
        if v.upper() not in {"BUY", "SELL"}:
            raise ValueError("direction must be BUY or SELL")
        return v.upper()

class AutopilotConfig(BaseModel):
    symbol: str = Field(..., description="Trading symbol, e.g. BTC/USD")
    fast_window: int = Field(12, ge=3, le=60)
    slow_window: int = Field(26, ge=5, le=240)
    rsi_window: int = Field(14, ge=5, le=240)
    overbought: float = Field(70.0, gt=50.0, lt=100.0)
    oversold: float = Field(30.0, gt=0.0, lt=50.0)
    base_interval: float = Field(150.0, gt=0.0)
    base_steps: int = Field(7, ge=3, le=20)
    rung_notional: float = Field(..., gt=0.0, description="USD per rung before adjustments")
    max_notional: float = Field(..., gt=0.0, description="Maximum USD the ladder may deploy")
    volatility_lookback: int = Field(60, ge=10, le=500)
    risk_multiplier: float = Field(1.0, gt=0.1, le=5.0)
    poll_seconds: float = Field(30.0, ge=10.0, le=120.0)

    @validator("slow_window")
    def slow_greater_than_fast(cls, v, values):
        fast = values.get("fast_window")
        if fast and v <= fast:
            raise ValueError("slow_window must be greater than fast_window")
        return v

    @validator("overbought")
    def overbought_above_oversold(cls, v, values):
        oversold = values.get("oversold")
        if oversold and v <= oversold:
            raise ValueError("overbought must exceed oversold")
        return v

class NudgeRequest(BaseModel):
    direction: str

# -------------------------------------------------
# Bot manager (singleton)
# -------------------------------------------------
class BotManager:
    def __init__(self):
        self.task: Optional[asyncio.Task] = None
        self.cfg: Optional[LadderConfig] = None
        self.position_qty: float = 0.0
        self.avg_price: float = 0.0
        self.pnl: float = 0.0
        self.open_orders: List[dict] = []
        self.filled_orders: List[dict] = []
        self._lock = asyncio.Lock()
        self.last_error: Optional[str] = None
        # if set, ladder centers here
        self.manual_price: Optional[float] = None
        self.last_action: Optional[str] = None

    async def start(self, cfg: LadderConfig):
        async with self._lock:
            if self.task and not self.task.done():
                raise RuntimeError("Bot already running")
            self.cfg = cfg
            self.position_qty = 0.0
            self.avg_price = 0.0
            self.pnl = 0.0
            self.open_orders.clear()
            self.filled_orders.clear()
            self.last_error = None
            self.manual_price = None
            self.last_action = "Started ladder"
            self.task = asyncio.create_task(self._run())

    async def stop(self):
        async with self._lock:
            if self.task:
                self.task.cancel()
                try:
                    await self.task
                except asyncio.CancelledError:
                    pass
                self.task = None
                if self.cfg:
                    await cancel_all_open_orders(self.cfg.symbol)
                self.last_action = "Stopped ladder and cancelled rungs"

    async def _run(self):
        cfg = self.cfg
        async with httpx.AsyncClient(timeout=10.0) as client:
            try:
                while True:
                    # 1️⃣ get latest bar / price
                    bar = await get_latest_bar(client, cfg.symbol)
                    price = float(bar["c"]) 
                    high = float(bar["h"]) 
                    low = float(bar["l"]) 
                    log.info(f"price {cfg.symbol}: {price}")

                    # Circuit breaker (cancel all and stop, manual restart only)
                    pct_range = ((high - low) / max(price, 1e-9)) * 100.0
                    if pct_range >= CB_THRESHOLD_PCT:
                        await cancel_all_open_orders(cfg.symbol)
                        self.last_error = (
                            f"Circuit breaker: 1m range {pct_range:.2f}% ≥ {CB_THRESHOLD_PCT:.2f}%"
                        )
                        self.last_action = "Circuit breaker tripped; stopped and cancelled rungs"
                        break

                    # 2️⃣ sync ladder orders
                    center_price = self.manual_price if self.manual_price is not None else price
                    await sync_ladder(client, cfg, center_price)

                    # 3️⃣ process fills / update position
                    await update_fills_and_position(client, cfg)

                    await asyncio.sleep(5)   # ← tick interval
            except Exception as exc:
                self.last_error = str(exc)
                log.exception("Bot crashed")
            finally:
                await client.aclose()

bot_manager = BotManager()


def normalize_symbol(symbol: str) -> str:
    normalized = symbol.replace("-", "/").upper()
    if "/" not in normalized and len(normalized) > 3:
        normalized = f"{normalized[:-3]}/{normalized[-3:]}"
    return normalized


def _pick_series(symbol: str, container) -> List[dict]:
    if isinstance(container, dict):
        normalized = normalize_symbol(symbol)
        candidates = [
            normalized,
            symbol,
            symbol.replace("-", "/"),
            normalized.replace("/", ""),
            normalized.replace("/", "-"),
        ]
        for key in candidates:
            if key in container:
                return container[key]
        return next(iter(container.values()), [])
    return container


async def fetch_crypto_bars(
    client: httpx.AsyncClient,
    symbol: str,
    *,
    limit: int,
    timeframe: str = "1Min",
) -> List[Dict[str, float]]:
    endpoint = f"{ALPACA_DATA_URL}/v1beta3/crypto/us/bars"
    params = {
        "symbols": normalize_symbol(symbol),
        "timeframe": timeframe,
        "limit": limit,
        "sort": "desc",
    }
    headers = {
        "APCA-API-KEY-ID": ALPACA_API_KEY,
        "APCA-API-SECRET-KEY": ALPACA_API_SECRET,
    }
    resp = await client.get(endpoint, params=params, headers=headers)
    resp.raise_for_status()
    data = resp.json()
    series = _pick_series(symbol, data.get("bars", []))
    if not series:
        raise RuntimeError(f"No bar data for {symbol}")
    bars: List[Dict[str, float]] = []
    for raw in reversed(series):  # chronological order (oldest → newest)
        bars.append(
            {
                "t": raw.get("t") or raw.get("timestamp"),
                "o": float(raw.get("o", raw.get("open"))),
                "h": float(raw.get("h", raw.get("high", raw.get("c", 0)))),
                "l": float(raw.get("l", raw.get("low", raw.get("c", 0)))),
                "c": float(raw.get("c", raw.get("close"))),
            }
        )
    return bars[-limit:]


def compute_ema(values: List[float], window: int) -> float:
    if not values:
        return 0.0
    k = 2 / (window + 1)
    ema_value = values[0]
    for price in values[1:]:
        ema_value = price * k + ema_value * (1 - k)
    return ema_value


def compute_rsi(values: List[float], window: int) -> float:
    if len(values) <= window:
        return 50.0
    gains = []
    losses = []
    for i in range(1, len(values)):
        change = values[i] - values[i - 1]
        if change > 0:
            gains.append(change)
            losses.append(0.0)
        else:
            gains.append(0.0)
            losses.append(abs(change))
    avg_gain = sum(gains[-window:]) / window
    avg_loss = sum(losses[-window:]) / window
    if avg_loss == 0:
        return 100.0
    rs = avg_gain / avg_loss
    return 100 - (100 / (1 + rs))


def compute_pct_volatility(values: List[float]) -> float:
    if len(values) < 2:
        return 0.0
    returns = []
    for prev, curr in zip(values[:-1], values[1:]):
        if prev == 0:
            continue
        returns.append((curr - prev) / prev)
    if not returns:
        return 0.0
    return statistics.pstdev(returns)


def ladder_configs_close(a: LadderConfig, b: LadderConfig) -> bool:
    return (
        a.symbol == b.symbol
        and a.direction == b.direction
        and math.isclose(a.interval, b.interval, rel_tol=0.05, abs_tol=0.5)
        and math.isclose(a.size, b.size, rel_tol=0.05, abs_tol=1e-6)
        and a.steps == b.steps
        and math.isclose(a.max_exposure, b.max_exposure, rel_tol=0.05, abs_tol=1e-6)
    )


async def get_latest_price(client: httpx.AsyncClient, symbol: str) -> float:
    bars = await fetch_crypto_bars(client, symbol, limit=1)
    if not bars:
        raise RuntimeError(f"No bar data for {symbol}")
    return float(bars[-1]["c"])


async def get_latest_bar(client: httpx.AsyncClient, symbol: str) -> dict:
    bars = await fetch_crypto_bars(client, symbol, limit=1)
    if not bars:
        raise RuntimeError(f"No bar data for {symbol}")
    return bars[-1]


class AutopilotManager:
    def __init__(self):
        self.task: Optional[asyncio.Task] = None
        self.cfg: Optional[AutopilotConfig] = None
        self.last_signal: Optional[str] = None
        self.last_decision: Dict[str, float] = {}
        self.last_error: Optional[str] = None
        self.last_reason: Optional[str] = None
        self.last_run: Optional[datetime] = None
        self.applied_config: Optional[LadderConfig] = None
        self._lock = asyncio.Lock()

    async def start(self, cfg: AutopilotConfig):
        async with self._lock:
            if self.task and not self.task.done():
                raise RuntimeError("Autopilot already running")
            await bot_manager.stop()
            self.cfg = cfg
            self.last_signal = None
            self.last_decision = {}
            self.last_error = None
            self.last_reason = None
            self.last_run = None
            self.applied_config = None
            self.task = asyncio.create_task(self._run())
        log.info("Autopilot started with %s", cfg.dict())

    async def stop(self):
        async with self._lock:
            if self.task:
                self.task.cancel()
                try:
                    await self.task
                except asyncio.CancelledError:
                    pass
            self.task = None
            self.last_signal = "stopped"
            self.applied_config = None
        await bot_manager.stop()
        log.info("Autopilot stopped")

    async def _run(self):
        assert self.cfg is not None
        cfg = self.cfg
        lookback = max(cfg.slow_window, cfg.rsi_window, cfg.volatility_lookback) + 5
        async with httpx.AsyncClient(timeout=10.0) as client:
            while True:
                try:
                    history = await fetch_crypto_bars(client, cfg.symbol, limit=lookback)
                    closes = [bar["c"] for bar in history]
                    if len(closes) < lookback:
                        raise RuntimeError(
                            "Insufficient history returned from Alpaca for strategy computation"
                        )
                    fast = compute_ema(closes[-cfg.fast_window - 1 :], cfg.fast_window)
                    slow = compute_ema(closes[-cfg.slow_window - 1 :], cfg.slow_window)
                    rsi = compute_rsi(closes, cfg.rsi_window)
                    trend_strength = (fast - slow) / slow if slow else 0.0
                    volatility = compute_pct_volatility(
                        closes[-(cfg.volatility_lookback + 1) :]
                    )
                    direction, reason = self._determine_direction(fast, slow, rsi, cfg)
                    await self._apply_decision(
                        direction=direction,
                        price=closes[-1],
                        volatility=volatility,
                        trend_strength=trend_strength,
                        rsi=rsi,
                        fast=fast,
                        slow=slow,
                        reason=reason,
                    )
                    async with self._lock:
                        self.last_signal = direction or "HOLD"
                        self.last_reason = reason
                        self.last_run = datetime.now(timezone.utc)
                except asyncio.CancelledError:
                    raise
                except Exception as exc:
                    log.exception("Autopilot error")
                    async with self._lock:
                        self.last_error = str(exc)
                await asyncio.sleep(cfg.poll_seconds)

    def _determine_direction(
        self,
        fast: float,
        slow: float,
        rsi: float,
        cfg: AutopilotConfig,
    ) -> (Optional[str], str):
        if slow == 0:
            return None, "Slow EMA is zero; skipping signal"
        if fast > slow * 1.001 and rsi < cfg.overbought:
            return "BUY", f"Trend up (fast {fast:.2f} > slow {slow:.2f}), RSI {rsi:.1f}"
        if fast < slow * 0.999 and rsi > cfg.oversold:
            return "SELL", f"Trend down (fast {fast:.2f} < slow {slow:.2f}), RSI {rsi:.1f}"
        return None, f"Neutral: fast {fast:.2f} vs slow {slow:.2f}, RSI {rsi:.1f}"

    async def _apply_decision(
        self,
        *,
        direction: Optional[str],
        price: float,
        volatility: float,
        trend_strength: float,
        rsi: float,
        fast: float,
        slow: float,
        reason: str,
    ):
        cfg = self.cfg
        if cfg is None:
            return
        volatility_pct = volatility * 100.0
        trend_pct = trend_strength * 100.0
        snapshot = {
            "volatility_pct": volatility_pct,
            "trend_pct": trend_pct,
            "rsi": rsi,
            "price": price,
            "fast": fast,
            "slow": slow,
            "direction": direction,
            "reason": reason,
        }
        async with self._lock:
            self.last_decision = snapshot

        if not direction:
            await bot_manager.stop()
            async with bot_manager._lock:
                bot_manager.last_action = "Autopilot on standby – waiting for directional edge"
                bot_manager.manual_price = None
            async with self._lock:
                self.applied_config = None
            return

        interval_mult = 1.0
        steps_adj = 0
        size_mult = 1.0
        if volatility_pct >= 1.2:
            interval_mult = 1.8
            steps_adj = -2
            size_mult = 0.7
        elif volatility_pct >= 0.7:
            interval_mult = 1.3
            steps_adj = -1
            size_mult = 0.85
        elif volatility_pct <= 0.25:
            interval_mult = 0.75
            steps_adj = 1
            size_mult = 1.1

        if direction == "BUY" and trend_strength > 0:
            size_mult *= 1.1
        elif direction == "SELL" and trend_strength < 0:
            size_mult *= 1.1

        interval = max(0.01, cfg.base_interval * interval_mult * cfg.risk_multiplier)
        steps = max(3, min(20, cfg.base_steps + steps_adj))
        size_notional = cfg.rung_notional * size_mult * cfg.risk_multiplier
        max_notional = cfg.max_notional * cfg.risk_multiplier
        if size_notional * steps > max_notional:
            size_notional = max_notional / max(steps, 1)

        size_asset = round(size_notional / price, 8)
        max_exposure_asset = round(max_notional / price, 8)
        interval = round(interval, 2)

        if size_asset <= 0 or max_exposure_asset <= 0:
            raise RuntimeError("Computed ladder sizes are non-positive; adjust autopilot inputs")

        new_cfg = LadderConfig(
            symbol=cfg.symbol,
            direction=direction,
            steps=steps,
            interval=interval,
            size=size_asset,
            max_exposure=max_exposure_asset,
        )

        meta = {
            "reason": reason,
            "volatility_pct": volatility_pct,
            "trend_pct": trend_pct,
            "size_notional": size_notional,
            "max_notional": max_notional,
        }
        await self._ensure_ladder(new_cfg, meta)

    async def _ensure_ladder(self, cfg: LadderConfig, meta: Dict[str, float]):
        running = bot_manager.task is not None and not bot_manager.task.done()
        current = bot_manager.cfg
        if running and current and ladder_configs_close(current, cfg):
            async with bot_manager._lock:
                bot_manager.last_action = (
                    f"Autopilot maintaining {cfg.direction} ladder – vol {meta['volatility_pct']:.2f}%"
                )
            async with self._lock:
                self.applied_config = cfg
            return

        if running:
            await bot_manager.stop()
        await bot_manager.start(cfg)
        async with bot_manager._lock:
            bot_manager.last_action = (
                f"Autopilot set {cfg.direction} ladder: {meta['reason']} | interval ${cfg.interval}"
            )
        async with self._lock:
            self.applied_config = cfg

    def snapshot(self) -> Dict[str, Optional[object]]:
        return {
            "running": self.task is not None and not self.task.done(),
            "config": self.cfg.dict() if self.cfg else None,
            "last_signal": self.last_signal,
            "last_reason": self.last_reason,
            "last_decision": self.last_decision,
            "last_error": self.last_error,
            "last_run": self.last_run.isoformat() if self.last_run else None,
            "applied_ladder": self.applied_config.dict() if self.applied_config else None,
        }

autopilot_manager = AutopilotManager()

def compute_step_prices(cfg: LadderConfig, price: float) -> List[float]:
    sign = -1 if cfg.direction == "BUY" else 1
    return [
        round(price + sign * i * cfg.interval, 2)
        for i in range(cfg.steps)
    ]

async def list_open_orders(
    client: httpx.AsyncClient, symbol: str
) -> List[dict]:
    endpoint = f"{ALPACA_PAPER_URL}/v2/orders"
    params = {"status": "open", "symbol": symbol, "asset_class": "crypto"}
    headers = {
        "APCA-API-KEY-ID": ALPACA_API_KEY,
        "APCA-API-SECRET-KEY": ALPACA_API_SECRET,
    }
    resp = await client.get(endpoint, params=params, headers=headers)
    resp.raise_for_status()
    return resp.json()

async def cancel_order(client: httpx.AsyncClient, order_id: str):
    endpoint = f"{ALPACA_PAPER_URL}/v2/orders/{order_id}"
    headers = {
        "APCA-API-KEY-ID": ALPACA_API_KEY,
        "APCA-API-SECRET-KEY": ALPACA_API_SECRET,
    }
    resp = await client.delete(endpoint, headers=headers)
    # Alpaca returns 204 No Content on successful cancel
    if resp.status_code == 204 or not resp.content:
        return {"status": "cancelled"}
    resp.raise_for_status()
    return resp.json()

async def cancel_all_open_orders(symbol: str):
    async with httpx.AsyncClient() as client:
        open_orders = await list_open_orders(client, symbol)
        for o in open_orders:
            await cancel_order(client, o["id"])
            log.info(f"Cancelled {o['id']}")

async def place_limit_order(client: httpx.AsyncClient,
                            cfg: LadderConfig,
                            *, price: float):
    endpoint = f"{ALPACA_PAPER_URL}/v2/orders"
    payload = {
        "symbol": cfg.symbol,
        "qty": cfg.size,
        "side": cfg.direction.lower(),
        "type": "limit",
        "time_in_force": "gtc",
        "limit_price": price,
        "order_class": "simple",
        "asset_class": "crypto",
    }
    headers = {
        "APCA-API-KEY-ID": ALPACA_API_KEY,
        "APCA-API-SECRET-KEY": ALPACA_API_SECRET,
        "Content-Type": "application/json",
    }
    resp = await client.post(endpoint, json=payload, headers=headers)
    resp.raise_for_status()
    return resp.json()

async def place_market_order(client: httpx.AsyncClient,
                             symbol: str,
                             *, side: str, qty: float):
    endpoint = f"{ALPACA_PAPER_URL}/v2/orders"
    payload = {
        "symbol": symbol,
        "qty": qty,
        "side": side.lower(),
        "type": "market",
        # For crypto market orders Alpaca requires IOC/FOK
        "time_in_force": "ioc",
        "order_class": "simple",
        "asset_class": "crypto",
    }
    headers = {
        "APCA-API-KEY-ID": ALPACA_API_KEY,
        "APCA-API-SECRET-KEY": ALPACA_API_SECRET,
        "Content-Type": "application/json",
    }
    resp = await client.post(endpoint, json=payload, headers=headers)
    resp.raise_for_status()
    return resp.json()

async def sync_ladder(client: httpx.AsyncClient,
                      cfg: LadderConfig,
                      price: float):
    # Load open orders that match our size & side
    open_orders = await list_open_orders(client, cfg.symbol)
    matching = [
        o for o in open_orders
        if float(o["qty"]) == cfg.size and
           o["side"].lower() == cfg.direction.lower()
    ]

    # Map price → order
    price_to_order = {float(o["limit_price"]): o for o in matching}

    # Desired step prices
    target_prices = compute_step_prices(cfg, price)

    # Cancel stray orders (not in target set)
    for p, o in price_to_order.items():
        if p not in target_prices:
            await cancel_order(client, o["id"])
            log.info(f"Cancelled stray {o['id']} @ {p}")

    # Place any missing steps
    for p in target_prices:
        if p not in price_to_order:
            await place_limit_order(client, cfg, price=p)
            log.info(f"Placed {cfg.direction} limit @ {p}")

    # Refresh the open‑order snapshot for the UI
    bot_manager.open_orders = await list_open_orders(client, cfg.symbol)

async def update_fills_and_position(client: httpx.AsyncClient,
                                    cfg: LadderConfig):
    endpoint = f"{ALPACA_PAPER_URL}/v2/orders"
    params = {
        "status": "filled",
        "symbol": cfg.symbol,
        "asset_class": "crypto",
    }
    headers = {
        "APCA-API-KEY-ID": ALPACA_API_KEY,
        "APCA-API-SECRET-KEY": ALPACA_API_SECRET,
    }
    resp = await client.get(endpoint, params=params, headers=headers)
    resp.raise_for_status()
    filled = resp.json()

    # Filter out already‑processed fills
    processed = {o["id"] for o in bot_manager.filled_orders}
    new_fills = [o for o in filled if o["id"] not in processed]

    for o in new_fills:
        qty = float(o["filled_qty"])
        fill_price = float(o["filled_avg_price"])
        side = o["side"].lower()
        prev_pnl = bot_manager.pnl
        # Default realized delta for this fill (used for Day P&L)
        realized_delta = 0.0

        # ----- POSITION LOGIC -----
        if side == "buy":
            new_qty = bot_manager.position_qty + qty
            if new_qty != 0:
                bot_manager.avg_price = (
                    bot_manager.position_qty * bot_manager.avg_price +
                    qty * fill_price
                ) / new_qty
            bot_manager.position_qty = new_qty
        else:  # sell
            new_qty = bot_manager.position_qty - qty
            # Realised P&L for reducing a long
            if bot_manager.position_qty > 0:
                bot_manager.pnl += (fill_price - bot_manager.avg_price) * qty
            # Realised P&L for reducing a short
            elif bot_manager.position_qty < 0:
                bot_manager.pnl += (bot_manager.avg_price - fill_price) * qty
            bot_manager.position_qty = new_qty
            if abs(bot_manager.position_qty) < 1e-8:
                bot_manager.avg_price = 0.0

        # Compute realized delta from this fill (change in total realized pnl)
        realized_delta = bot_manager.pnl - prev_pnl
        try:
            o["realized_delta"] = realized_delta
        except Exception:
            pass

        bot_manager.filled_orders.append(o)
        log.info(f"Processed fill {o['id']}: {side} {qty}@{fill_price}")

    # Update open‑order snapshot after processing fills
    bot_manager.open_orders = await list_open_orders(client, cfg.symbol)

# -------------------------------------------------
# FastAPI routes
# -------------------------------------------------
@app.get("/")
async def index():
    return FileResponse("static/index.html")


@app.get("/favicon.ico")
async def favicon():
    # Browsers request a favicon automatically; return an empty 204 instead of a 404
    return Response(status_code=204)

@app.get("/api/bars")
async def get_bars(params: BarParams = Depends()):
    endpoint = f"{ALPACA_DATA_URL}/v1beta3/crypto/us/bars"
    headers = {
        "APCA-API-KEY-ID": ALPACA_API_KEY,
        "APCA-API-SECRET-KEY": ALPACA_API_SECRET,
    }
    # Normalize symbol to Alpaca format: BTCUSD -> BTC/USD
    normalized = normalize_symbol(params.symbols)
    query = params.dict(exclude_none=True)
    query["symbols"] = normalized
    async with httpx.AsyncClient() as client:
        resp = await client.get(endpoint, params=query, headers=headers)
        if resp.status_code != 200:
            raise HTTPException(status_code=resp.status_code,
                                detail=resp.text)
        return JSONResponse(content=resp.json())

@app.post("/api/start-ladder")
async def start_ladder(cfg: LadderConfig):
    try:
        await bot_manager.start(cfg)
        return {"status": "started", "cfg": cfg.dict()}
    except RuntimeError as e:
        raise HTTPException(status_code=400, detail=str(e))

@app.post("/api/stop-ladder")
async def stop_ladder():
    await bot_manager.stop()
    return {"status": "stopped"}


@app.post("/api/start-autopilot")
async def start_autopilot(cfg: AutopilotConfig):
    try:
        await autopilot_manager.start(cfg)
        return {"status": "started", "config": cfg.dict()}
    except RuntimeError as exc:
        raise HTTPException(status_code=400, detail=str(exc))


@app.post("/api/stop-autopilot")
async def stop_autopilot():
    await autopilot_manager.stop()
    return {"status": "stopped"}


@app.get("/api/autopilot-status")
async def get_autopilot_status():
    return autopilot_manager.snapshot()

@app.get("/api/status")
async def get_status():
    # compute last price by peeking at latest bar using a short-lived client
    last_price: Optional[float] = None
    try:
        async with httpx.AsyncClient(timeout=5.0) as client:
            last_price = await get_latest_price(client, bot_manager.cfg.symbol if bot_manager.cfg else "BTC/USD")
    except Exception:
        last_price = None

    # derived metrics
    position_qty = bot_manager.position_qty
    avg_price = bot_manager.avg_price
    lp = last_price or 0.0
    capital_used = abs(position_qty) * lp
    unrealized = (lp - avg_price) * position_qty if position_qty else 0.0
    unrealized_pct = ((lp - avg_price) / avg_price * 100.0) if avg_price else 0.0

    # day realized PnL (UTC calendar day): sum per-fill realized deltas
    day_realized = 0.0
    today = date.today()
    for o in bot_manager.filled_orders:
        try:
            ts = o.get("filled_at") or o.get("updated_at") or o.get("created_at")
            if not ts:
                continue
            dt = datetime.fromisoformat(str(ts).replace("Z", "+00:00"))
            if dt.date() == today:
                day_realized += float(o.get("realized_delta", 0.0))
        except Exception:
            continue

    cfg = bot_manager.cfg
    steps = cfg.steps if cfg else 0
    size = cfg.size if cfg else 0.0
    ladder_notional_max = steps * size * lp if lp else 0.0
    capacity_remaining = max(0.0, ladder_notional_max - capital_used)

    return {
        "running": (bot_manager.task is not None
                    and not bot_manager.task.done()),
        "config": bot_manager.cfg.dict() if bot_manager.cfg else None,
        "position_qty": position_qty,
        "avg_price": avg_price,
        "realized_pnl": bot_manager.pnl,
        "open_orders": bot_manager.open_orders,
        "filled_orders": bot_manager.filled_orders[-10:],  # last 10
        "last_error": bot_manager.last_error,
        "last_action": bot_manager.last_action,
        # new derived fields for PnL/funds strip
        "last_price": last_price,
        "capital_used": capital_used,
        "unrealized_pnl_usd": unrealized,
        "unrealized_pnl_pct": unrealized_pct,
        "day_realized_pnl_usd": day_realized,
        "ladder_notional_max": ladder_notional_max,
        "capacity_remaining": capacity_remaining,
        "open_order_count": len(bot_manager.open_orders),
        "autopilot": autopilot_manager.snapshot(),
    }

@app.post("/api/nudge")
async def nudge_ladder(req: NudgeRequest):
    if not bot_manager.cfg:
        raise HTTPException(status_code=400, detail="Bot not running")
    step = bot_manager.cfg.interval
    async with bot_manager._lock:
        base = bot_manager.manual_price
        if base is None:
            # if no manual center, use avg of current rungs if available
            try:
                prices = [float(o.get("limit_price", 0)) for o in bot_manager.open_orders]
                base = sum(prices) / len(prices) if prices else None
            except Exception:
                base = None
        if base is None:
            # fallback to last avg_price or 0
            base = bot_manager.avg_price or 0.0
        if req.direction.lower() == "up":
            bot_manager.manual_price = base + step
            bot_manager.last_action = f"Nudged up by {step}"
        elif req.direction.lower() == "down":
            bot_manager.manual_price = base - step
            bot_manager.last_action = f"Nudged down by {step}"
        else:
            raise HTTPException(status_code=400, detail="direction must be 'up' or 'down'")
    return {"status": "ok", "manual_price": bot_manager.manual_price}

@app.post("/api/recenter")
async def recenter_ladder():
    async with bot_manager._lock:
        bot_manager.manual_price = None
        bot_manager.last_action = "Recentered to market price"
    return {"status": "ok"}

@app.post("/api/close-all")
async def close_all_positions():
    if not bot_manager.cfg:
        raise HTTPException(status_code=400, detail="Bot not running")

    # 1) Stop the ladder first so it doesn't re-seed rungs while we flatten
    #    This also cancels all open rungs
    await bot_manager.stop()

    symbol = bot_manager.cfg.symbol
    qty = abs(bot_manager.position_qty)

    # 2) Flatten any remaining position at market (IOC to avoid 422 on crypto)
    async with httpx.AsyncClient(timeout=10.0) as client:
        try:
            if qty > 0:
                side = "sell" if bot_manager.position_qty > 0 else "buy"
                await place_market_order(client, symbol, side=side, qty=qty)
            async with bot_manager._lock:
                bot_manager.last_action = "Closed all positions and cancelled orders"
        except Exception as exc:
            async with bot_manager._lock:
                bot_manager.last_error = str(exc)
            raise HTTPException(status_code=500, detail=str(exc))
    return {"status": "ok"}

@app.post("/api/cancel-open")
async def cancel_open_orders_only():
    if not bot_manager.cfg:
        raise HTTPException(status_code=400, detail="Bot not running")
    try:
        await cancel_all_open_orders(bot_manager.cfg.symbol)
        async with bot_manager._lock:
            bot_manager.last_action = "Cancelled all open orders"
        return {"status": "ok"}
    except Exception as exc:
        async with bot_manager._lock:
            bot_manager.last_error = str(exc)
        raise HTTPException(status_code=500, detail=str(exc))

@app.get("/api/logs")
async def get_logs(tail: int = 100):
    import pathlib, collections
    log_path = pathlib.Path("ladder_bot.log")
    if not log_path.is_file():
        return {"logs": []}
    lines = collections.deque(log_path.open(encoding="utf-8"), maxlen=tail)
    return {"logs": list(lines)}

@app.get("/api/account")
async def get_account():
    headers = {
        "APCA-API-KEY-ID": ALPACA_API_KEY,
        "APCA-API-SECRET-KEY": ALPACA_API_SECRET,
    }
    endpoint = f"{ALPACA_PAPER_URL}/v2/account"
    async with httpx.AsyncClient(timeout=10.0) as client:
        resp = await client.get(endpoint, headers=headers)
        if resp.status_code != 200:
            raise HTTPException(status_code=resp.status_code, detail=resp.text)
        data = resp.json()
        # Return a compact subset relevant to UI
        subset = {k: data.get(k) for k in (
            "cash", "equity", "buying_power", "multiplier", "portfolio_value",
        )}
        return subset<|MERGE_RESOLUTION|>--- conflicted
+++ resolved
@@ -3,11 +3,7 @@
 import asyncio
 import logging
 import statistics
-<<<<<<< HEAD
-from fastapi import FastAPI, HTTPException, Depends, Response
-=======
 from fastapi import FastAPI, HTTPException, Depends
->>>>>>> 48bee6b0
 from fastapi.responses import JSONResponse, FileResponse
 from fastapi.staticfiles import StaticFiles
 from pydantic import BaseModel, Field, validator
