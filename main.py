--- conflicted
+++ resolved
@@ -397,13 +397,6 @@
                     pass
             self.task = None
             self.last_signal = "stopped"
-<<<<<<< HEAD
-            self.last_decision = {}
-            self.last_reason = None
-            self.last_run = None
-            self.cfg = None
-=======
->>>>>>> b6120132
             self.applied_config = None
         await bot_manager.stop()
         await self._record_event("Stopped", note="Autopilot stopped and ladder halted")
@@ -909,15 +902,7 @@
 async def start_autopilot(cfg: AutopilotConfig):
     try:
         await autopilot_manager.start(cfg)
-<<<<<<< HEAD
-        return {
-            "status": "started",
-            "config": cfg.dict(),
-            "autopilot": autopilot_manager.snapshot(),
-        }
-=======
         return {"status": "started", "config": cfg.dict()}
->>>>>>> b6120132
     except RuntimeError as exc:
         raise HTTPException(status_code=400, detail=str(exc))
 
@@ -925,11 +910,7 @@
 @app.post("/api/stop-autopilot")
 async def stop_autopilot():
     await autopilot_manager.stop()
-<<<<<<< HEAD
-    return {"status": "stopped", "autopilot": autopilot_manager.snapshot()}
-=======
     return {"status": "stopped"}
->>>>>>> b6120132
 
 
 @app.get("/api/autopilot-status")
