:root {
    color-scheme: dark light;
}

body {
    font-family: "Inter", "Segoe UI", Arial, sans-serif;
    margin: 0 auto;
    padding: 32px 24px 80px;
    max-width: 1200px;
    background: #0c111f;
    color: #f5f7ff;
}

h1, h2, h3, h4 { margin: 0 0 12px; }

p { margin: 0 0 12px; line-height: 1.5; }

a { color: #6db2ff; }

main { margin-top: 24px; }

section { margin-bottom: 36px; }

/* Header */
.app-header {
    background: linear-gradient(135deg, rgba(45, 105, 255, 0.35), rgba(27, 47, 91, 0.75));
    border: 1px solid rgba(111, 143, 255, 0.4);
    border-radius: 16px;
    padding: 24px;
    display: grid;
    gap: 12px;
}

.title-block h1 {
    font-size: 28px;
    display: flex;
    align-items: center;
    gap: 12px;
}

.subtitle {
    font-size: 15px;
    color: #dbe4ff;
    max-width: 720px;
}

.header-note {
    font-size: 13px;
    color: #b6c4ff;
    max-width: 720px;
}

/* Badges */
.badge {
    display: inline-flex;
    align-items: center;
    justify-content: center;
    padding: 4px 10px;
    border-radius: 999px;
    font-size: 12px;
    letter-spacing: 0.02em;
}

.badge-on {
    background: rgba(60, 228, 132, 0.18);
    border: 1px solid rgba(60, 228, 132, 0.7);
    color: #4ef28d;
}

.badge-off {
    background: rgba(255, 83, 83, 0.18);
    border: 1px solid rgba(255, 83, 83, 0.55);
    color: #ff8787;
}

/* Tabs */
.tabs {
    display: flex;
    gap: 8px;
    margin-top: 24px;
}

.tab-btn {
    appearance: none;
    border: 1px solid rgba(111, 143, 255, 0.35);
    background: rgba(18, 27, 58, 0.9);
    color: #dbe4ff;
    padding: 10px 18px;
    border-radius: 999px;
    cursor: pointer;
    transition: background 0.2s ease, transform 0.2s ease;
}

.tab-btn:hover { background: rgba(64, 94, 255, 0.55); }

.tab-btn.active {
    background: #3d5afe;
    color: #fff;
    transform: translateY(-1px);
    box-shadow: 0 8px 18px rgba(61, 90, 254, 0.35);
}

.tab-content.hidden { display: none; }

/* Shared panels */
.panel {
    background: rgba(13, 19, 40, 0.85);
    border: 1px solid rgba(85, 114, 214, 0.35);
    border-radius: 14px;
    padding: 18px;
    box-shadow: 0 12px 30px rgba(6, 11, 25, 0.45);
    backdrop-filter: blur(6px);
}

.process-guide {
    border-style: dashed;
}

.process-guide h2, .process-guide h3 { margin-bottom: 8px; }

.process-steps {
    margin: 0;
    padding-left: 20px;
    line-height: 1.5;
    font-size: 14px;
    color: #d0dbff;
}

.process-steps.small { font-size: 13px; }

.banner {
    border: 1px dashed rgba(109, 144, 255, 0.55);
    background: rgba(62, 88, 190, 0.25);
    color: #dce5ff;
    padding: 10px 14px;
    border-radius: 12px;
    font-size: 13px;
    margin-bottom: 18px;
}

.chips {
    display: flex;
    flex-wrap: wrap;
    gap: 8px;
    margin-bottom: 18px;
}

.chip {
    padding: 4px 12px;
    border-radius: 999px;
    border: 1px solid rgba(111, 143, 255, 0.25);
    background: rgba(26, 37, 78, 0.8);
    font-size: 12px;
    color: #dee6ff;
}

.chip.ok { border-color: rgba(60, 228, 132, 0.45); color: #6ff7a6; }
.chip.warn { border-color: rgba(255, 214, 102, 0.55); color: #ffe49f; }
.chip.err { border-color: rgba(255, 108, 108, 0.6); color: #ff9f9f; }

/* Overview layout */
.overview-grid {
    display: grid;
    grid-template-columns: minmax(0, 1fr) 320px;
    gap: 20px;
    align-items: start;
}

.overview-main { display: grid; gap: 20px; }

.pnl-strip {
    display: grid;
    grid-template-columns: repeat(auto-fit, minmax(160px, 1fr));
    gap: 12px;
    background: linear-gradient(120deg, rgba(32, 52, 120, 0.9), rgba(16, 28, 70, 0.9));
    border: 1px solid rgba(99, 132, 255, 0.4);
    border-radius: 14px;
    padding: 16px;
}

.pnl-item .label { font-size: 12px; color: #b8c6ff; text-transform: uppercase; letter-spacing: 0.05em; }
.pnl-item .value { font-size: 20px; font-weight: 600; color: #f8fbff; }

.metrics-panel h2 { font-size: 18px; }

#metrics {
    display: grid;
    grid-template-columns: repeat(auto-fit, minmax(140px, 1fr));
    gap: 12px;
}

.card {
    background: rgba(20, 28, 60, 0.8);
    border: 1px solid rgba(85, 114, 214, 0.35);
    border-radius: 12px;
    padding: 14px;
}

.card .label {
    font-size: 11px;
    color: #98a7e7;
    text-transform: uppercase;
    letter-spacing: 0.05em;
}

.card .value {
    font-size: 22px;
    font-weight: 600;
    margin-top: 8px;
    color: #f0f3ff;
}

.upnl.positive { color: #5effac; }
.upnl.negative { color: #ff8585; }

.status-grid {
    display: grid;
    grid-template-columns: repeat(auto-fit, minmax(260px, 1fr));
    gap: 16px;
}

pre.mono {
    background: rgba(6, 10, 22, 0.85);
    border: 1px solid rgba(61, 90, 254, 0.35);
    border-radius: 10px;
    padding: 12px;
    max-height: 260px;
    overflow: auto;
    color: #eaf0ff;
    font-size: 12px;
}

.tables { margin-top: 16px; display: grid; gap: 16px; }

.table-wrap table {
    width: 100%;
    border-collapse: collapse;
    font-size: 13px;
}

.table-wrap th, .table-wrap td {
    border: 1px solid rgba(77, 98, 188, 0.35);
    padding: 6px 8px;
    text-align: left;
}

.table-wrap thead { background: rgba(44, 62, 138, 0.6); }

.side-panel .kv {
    display: flex;
    justify-content: space-between;
    font-size: 13px;
    padding: 4px 0;
    color: #d5defd;
}

.side-panel .small { font-size: 12px; color: #aebef5; }

.mini-rungs {
    margin-top: 10px;
    max-height: 140px;
    overflow-y: auto;
    border-top: 1px dashed rgba(96, 125, 255, 0.35);
    padding-top: 8px;
}

.mini-rungs ul { margin: 6px 0 0; padding-left: 16px; }

/* Manual ladder */
.tab-header p { color: #c5d4ff; font-size: 14px; max-width: 680px; }

.ladder-form {
    display: grid;
    gap: 18px;
}

.ladder-grid {
    display: grid;
    grid-template-columns: repeat(auto-fit, minmax(180px, 1fr));
    gap: 12px;
}

label {
    display: flex;
    flex-direction: column;
    font-size: 13px;
    gap: 6px;
    color: #dce4ff;
}

input, select, button {
    font: inherit;
    border-radius: 8px;
    border: 1px solid rgba(88, 120, 210, 0.45);
    padding: 8px 10px;
    background: rgba(10, 15, 32, 0.9);
    color: #f5f7ff;
}

input:focus, select:focus {
    outline: 2px solid rgba(61, 90, 254, 0.65);
    outline-offset: 1px;
}

button {
    cursor: pointer;
    transition: transform 0.15s ease, background 0.15s ease;
}

button:hover { transform: translateY(-1px); }

button.secondary {
    background: rgba(37, 49, 95, 0.85);
    border-color: rgba(105, 135, 226, 0.45);
}

button.danger {
    background: rgba(161, 20, 48, 0.75);
    border-color: rgba(255, 99, 132, 0.6);
    color: #ffd9e1;
}

.actions { display: flex; flex-wrap: wrap; gap: 10px; }

.inline-actions { margin-top: -8px; }

.inline-label {
    flex-direction: row;
    align-items: center;
    gap: 6px;
}

.inline-label input { width: auto; }

.presets {
    display: flex;
    align-items: center;
    gap: 8px;
    margin-bottom: 12px;
    flex-wrap: wrap;
}

#risk-panel label { flex-direction: row; align-items: center; gap: 6px; }

.preview-grid {
    display: grid;
    grid-template-columns: repeat(auto-fit, minmax(200px, 1fr));
    gap: 12px;
    font-size: 13px;
}

.legend ul { margin: 8px 0 0; padding-left: 18px; font-size: 13px; color: #b9c7ff; }

/* Autopilot */
.autopilot-status {
    margin-bottom: 20px;
}

.autopilot-status .status-grid {
    display: grid;
    grid-template-columns: repeat(auto-fit, minmax(200px, 1fr));
    gap: 12px;
}

.autopilot-status .status-card {
    background: rgba(16, 24, 52, 0.9);
    border: 1px solid rgba(86, 118, 228, 0.45);
    border-radius: 12px;
    padding: 12px 14px;
    display: grid;
    gap: 6px;
    min-height: 72px;
}

.autopilot-status .status-card .label {
    font-size: 11px;
    text-transform: uppercase;
    letter-spacing: 0.08em;
    color: #9fb0f5;
}

.autopilot-status .status-card .value {
    font-size: 16px;
    font-weight: 600;
    color: #f4f7ff;
    word-break: break-word;
}

.autopilot-columns { display: grid; grid-template-columns: repeat(auto-fit, minmax(320px, 1fr)); gap: 20px; }

.autopilot-form fieldset {
    border: 1px solid rgba(85, 114, 214, 0.3);
    border-radius: 12px;
    padding: 14px;
    margin-bottom: 18px;
}

.autopilot-form legend {
    padding: 0 6px;
    font-size: 13px;
    color: #aebcf5;
    text-transform: uppercase;
    letter-spacing: 0.08em;
}

.field-grid {
    display: grid;
    grid-template-columns: repeat(auto-fit, minmax(180px, 1fr));
    gap: 12px;
}

.field-help {
    font-size: 11px;
    color: #9fb0f5;
    line-height: 1.3;
}

.autopilot-grid {
    display: grid;
    grid-template-columns: repeat(auto-fit, minmax(180px, 1fr));
    gap: 10px;
}

.autopilot-grid .kv {
    display: flex;
    justify-content: space-between;
    font-size: 13px;
    background: rgba(16, 24, 52, 0.9);
    border: 1px solid rgba(80, 109, 216, 0.4);
    padding: 8px 10px;
    border-radius: 10px;
    color: #e7ecff;
}

<<<<<<< HEAD
.autopilot-history {
    display: flex;
    flex-direction: column;
    gap: 12px;
    max-height: 360px;
}

.autopilot-history .table-scroll {
    overflow-x: auto;
    overflow-y: auto;
    max-height: 260px;
    flex: 1 1 auto;
=======
.autopilot-history .table-scroll {
    overflow-x: auto;
    max-height: 280px;
    overflow-y: auto;
>>>>>>> b6120132
    scrollbar-width: thin;
    scrollbar-color: rgba(109, 143, 255, 0.6) transparent;
}

.autopilot-history .table-scroll::-webkit-scrollbar {
    width: 8px;
}

.autopilot-history .table-scroll::-webkit-scrollbar-track {
    background: transparent;
}

.autopilot-history .table-scroll::-webkit-scrollbar-thumb {
    background: rgba(109, 143, 255, 0.5);
    border-radius: 999px;
}

.autopilot-history table {
    width: 100%;
    border-collapse: collapse;
    font-size: 13px;
    min-width: 540px;
}

.autopilot-history th,
.autopilot-history td {
    padding: 8px 10px;
    border-bottom: 1px solid rgba(85, 114, 214, 0.25);
    text-align: left;
}

.autopilot-history th {
    font-size: 11px;
    text-transform: uppercase;
    letter-spacing: 0.06em;
    color: #b7c4ff;
    background: rgba(23, 32, 68, 0.65);
}

.autopilot-history tbody tr:hover {
    background: rgba(49, 67, 140, 0.35);
}

.autopilot-history td {
    color: #e3e9ff;
    vertical-align: top;
}

.autopilot-history td:nth-child(3) {
    max-width: 280px;
    word-break: break-word;
}

.autopilot-history td:nth-child(4),
.autopilot-history td:nth-child(5),
.autopilot-history td:nth-child(6),
.autopilot-history td:nth-child(7) {
    white-space: nowrap;
}

.autopilot-usage canvas {
    width: 100%;
    height: 280px;
    display: block;
}

.autopilot-field-guide dl {
    display: grid;
    grid-template-columns: repeat(auto-fit, minmax(220px, 1fr));
    gap: 12px 18px;
    margin: 0;
}

.autopilot-field-guide dt { font-weight: 600; color: #e2e8ff; }
.autopilot-field-guide dd { margin: 0; font-size: 13px; color: #c5d2ff; }

/* Chart */
.chart-controls {
    display: flex;
    flex-wrap: wrap;
    gap: 12px;
    align-items: flex-end;
    margin-bottom: 16px;
}

.chart-controls label { max-width: 200px; }

canvas#candles-canvas {
    width: 100%;
    border-radius: 12px;
    border: 1px solid rgba(61, 90, 254, 0.3);
    background: rgba(5, 8, 18, 0.9);
}

/* Misc */
ul { list-style: disc; }

.mono { font-family: "SFMono-Regular", Menlo, Monaco, Consolas, "Liberation Mono", monospace; }

small, .small { font-size: 12px; }

@media (max-width: 960px) {
    body { padding: 20px 16px 60px; }
    .overview-grid { grid-template-columns: 1fr; }
    .side-panel { order: -1; }
}

@media (max-width: 600px) {
    .title-block h1 { flex-wrap: wrap; font-size: 24px; }
    .tabs { flex-wrap: wrap; }
    .actions { flex-direction: column; align-items: stretch; }
}<|MERGE_RESOLUTION|>--- conflicted
+++ resolved
@@ -432,25 +432,10 @@
     color: #e7ecff;
 }
 
-<<<<<<< HEAD
-.autopilot-history {
-    display: flex;
-    flex-direction: column;
-    gap: 12px;
-    max-height: 360px;
-}
-
-.autopilot-history .table-scroll {
-    overflow-x: auto;
-    overflow-y: auto;
-    max-height: 260px;
-    flex: 1 1 auto;
-=======
 .autopilot-history .table-scroll {
     overflow-x: auto;
     max-height: 280px;
     overflow-y: auto;
->>>>>>> b6120132
     scrollbar-width: thin;
     scrollbar-color: rgba(109, 143, 255, 0.6) transparent;
 }
