<<<<<<< HEAD
// Ensure Chart.js has required registrations for financial charts
if (window.Chart) {
    const { TimeSeriesScale, TimeScale, LinearScale, CategoryScale, Tooltip, Legend } = Chart;
    if (TimeSeriesScale) Chart.register(TimeSeriesScale);
    if (TimeScale) Chart.register(TimeScale);
    if (LinearScale) Chart.register(LinearScale);
    if (CategoryScale) Chart.register(CategoryScale);
    if (Tooltip) Chart.register(Tooltip);
    if (Legend) Chart.register(Legend);
    // Financial plugin registration (if present)
    if (Chart.FinancialController) Chart.register(Chart.FinancialController);
    if (Chart.CandlestickController) Chart.register(Chart.CandlestickController);
    if (Chart.OhlcController) Chart.register(Chart.OhlcController);
    if (Chart.CandlestickElement) Chart.register(Chart.CandlestickElement);
    if (Chart.OhlcElement) Chart.register(Chart.OhlcElement);
}

function escapeHtml(value) {
    return String(value)
        .replace(/&/g, '&amp;')
        .replace(/</g, '&lt;')
        .replace(/>/g, '&gt;')
        .replace(/"/g, '&quot;')
        .replace(/'/g, '&#39;');
}

// Tabs (Overview | Manual | Autopilot | Market)
document.querySelectorAll('.tab-btn').forEach(btn => {
    btn.addEventListener('click', () => {
        document.querySelectorAll('.tab-btn').forEach(b => b.classList.remove('active'));
        btn.classList.add('active');
        const tab = btn.getAttribute('data-tab');
        document.querySelectorAll('.tab-content').forEach(c => c.classList.add('hidden'));
        const el = document.getElementById(tab);
        if (el) el.classList.remove('hidden');
        // Refresh status when switching back to Status tab
        if (tab === 'overview-tab') { refreshStatus(); refreshLogs(); }
        if (tab === 'autopilot-tab') {
            const chart = ensureAutopilotChart();
            if (chart) {
                chart.data.datasets[0].data = autopilotHistory.map(d => ({ x: d.t, y: d.capital }));
                chart.data.datasets[1].data = autopilotHistory.map(d => ({ x: d.t, y: d.pnl }));
                chart.update();
                chart.resize();
            }
        }
    });
});

const autopilotHistory = [];
let autopilotChart = null;
let autopilotActionInFlight = null; // 'start' | 'stop' | null
let autopilotQueuedStop = false;

function ensureAutopilotChart() {
    if (autopilotChart) return autopilotChart;
    const canvas = document.getElementById('autopilot-usage-canvas');
    if (!canvas || !window.Chart) return null;
    if (!canvas.offsetWidth) return null;
    const ctx = canvas.getContext('2d');
    autopilotChart = new Chart(ctx, {
        type: 'line',
        data: {
            datasets: [
                {
                    label: 'Capital Used (USD)',
                    data: [],
                    borderColor: '#2563eb',
                    backgroundColor: 'rgba(37, 99, 235, 0.1)',
                    fill: false,
                    tension: 0.2,
                    pointRadius: 0,
                    yAxisID: 'y'
                },
                {
                    label: 'Net P/L (USD)',
                    data: [],
                    borderColor: '#16a34a',
                    backgroundColor: 'rgba(22, 163, 74, 0.1)',
                    fill: false,
                    tension: 0.2,
                    pointRadius: 0,
                    yAxisID: 'y1'
                }
            ]
        },
        options: {
            responsive: true,
            maintainAspectRatio: false,
            parsing: false,
            scales: {
                x: { type: 'time', time: { unit: 'minute' }, ticks: { autoSkip: true } },
                y: {
                    position: 'left',
                    ticks: {
                        callback: v => Number(v).toLocaleString(undefined, { maximumFractionDigits: 0 })
                    },
                    title: { display: true, text: 'Capital Used (USD)' }
                },
                y1: {
                    position: 'right',
                    grid: { drawOnChartArea: false },
                    ticks: {
                        callback: v => Number(v).toLocaleString(undefined, { maximumFractionDigits: 0 })
                    },
                    title: { display: true, text: 'Net P/L (USD)' }
                }
            },
            plugins: {
                legend: { position: 'bottom' },
                tooltip: {
                    callbacks: {
                        label: ctx => `${ctx.dataset.label}: $${Number(ctx.parsed.y).toLocaleString(undefined, { maximumFractionDigits: 2 })}`
                    }
                }
            }
        }
    });
    return autopilotChart;
}

async function apiGet(path, params = {}) {
    const url = new URL(`/api/${path}`, location.origin);
    Object.entries(params).forEach(([k, v]) => url.searchParams.append(k, v));
    const resp = await fetch(url);
    if (!resp.ok) {
        const txt = await resp.text();
        throw new Error(`API ${resp.status}: ${txt}`);
    }
    return resp.json();
}
async function apiPost(path, body) {
    const resp = await fetch(`/api/${path}`, {
        method: "POST",
        headers: {"Content-Type": "application/json"},
        body: JSON.stringify(body)
    });
    if (!resp.ok) {
        const txt = await resp.text();
        throw new Error(`API ${resp.status}: ${txt}`);
    }
    return resp.json();
}

/* ---------- Chart (optional) ---------- */
document.getElementById('load-chart').addEventListener('click', async () => {
    const symbol = document.getElementById('chart-symbol').value.trim();
    const tf = document.getElementById('chart-timeframe').value;
    try {
        const data = await apiGet(
            'bars',
            { symbols: symbol, timeframe: tf, limit: 500 }
        );
        const container = data.bars || [];
        const series = Array.isArray(container)
            ? container
            : (container[symbol] || container[symbol.replace('-', '/')] ||
               container[Object.keys(container)[0]] || []);
        const candles = series.map(b => ({
            x: new Date(b.t || b.timestamp),
            o: b.o ?? b.open,
            h: b.h ?? b.high,
            l: b.l ?? b.low,
            c: b.c ?? b.close
        }));
        const ctx = document.getElementById('candles-canvas').getContext('2d');
        const existing = Chart.getChart('candles-canvas');
        if (existing) existing.destroy();
        const unit = tf.includes('Day') ? 'day' : (tf.includes('Hour') ? 'hour' : 'minute');
        // If candlestick controller not available, render a simple line as fallback
        const hasCandle = !!(Chart.registry && Chart.registry.controllers.get && Chart.registry.controllers.get('candlestick'))
            || !!Chart.CandlestickController;
        const chartType = hasCandle ? 'candlestick' : 'line';
        const chartData = hasCandle
            ? { datasets: [{ label: String(symbol), data: candles }] }
            : { datasets: [{ label: String(symbol), data: candles.map(c => ({ x: c.x, y: c.c })) }] };
        window.candleChart = new Chart(ctx, {
            type: chartType,
            data: chartData,
            options: {
                responsive: true,
                parsing: false,
                scales: {
                    x: { type: 'timeseries', time: { unit } },
                    y: { type: 'linear', ticks: { callback: v => Number(v).toLocaleString() } }
                }
            }
        });
    } catch (e) { alert('Chart error: '+e.message); }
});

/* ---------- Ladder form ---------- */
document.getElementById('ladder-form').addEventListener('submit', async e => {
    e.preventDefault();
    const f = e.target;
    // Convert USD inputs to BTC using the latest price
    const last = lastPriceCache || Number(document.getElementById('m-last')?.textContent.replace(/,/g,'')) || 0;
    const usdPerRung = Number(f.size.value);
    const usdMaxExposure = Number(f.max_exposure.value);
    const sizeBtc = last ? (usdPerRung / last) : 0;
    const maxBtc = last ? (usdMaxExposure / last) : 0;
    const cfg = {
        symbol: f.symbol.value.trim(),
        direction: f.direction.value,
        steps: Number(f.steps.value),
        interval: Number(f.interval.value),
        size: Number(sizeBtc.toFixed(8)),
        max_exposure: Number(maxBtc.toFixed(8))
    };
    try { await apiPost('start-ladder', cfg); }
    catch (err) { alert('Start error: '+err.message); }
});
document.getElementById('stop-btn').addEventListener('click', async () => {
    try { await apiPost('stop-ladder', {}); }
    catch (err) { alert('Stop error: '+err.message); }
});

// Nudge / Recenter
const btnUp = document.getElementById('nudge-up');
if (btnUp) btnUp.addEventListener('click', async ()=>{ try { await apiPost('nudge', { direction:'up' }); await refreshStatus(); } catch(e){ alert(e); } });
const btnDn = document.getElementById('nudge-down');
if (btnDn) btnDn.addEventListener('click', async ()=>{ try { await apiPost('nudge', { direction:'down' }); await refreshStatus(); } catch(e){ alert(e); } });
const btnRc = document.getElementById('recenter-now');
if (btnRc) btnRc.addEventListener('click', async ()=>{ try { await apiPost('recenter', {}); await refreshStatus(); } catch(e){ alert(e); } });

const btnClose = document.getElementById('close-all');
if (btnClose) btnClose.addEventListener('click', async ()=>{
    if (!confirm('Close all open orders and flatten position at market?')) return;
    try { await apiPost('close-all', {}); await refreshStatus(); }
    catch (e) { alert('Close-all error: '+e); }
});

// Cancel open rungs only
const btnCancel = document.getElementById('cancel-open');
if (btnCancel) btnCancel.addEventListener('click', async ()=>{
    try { await apiPost('cancel-open', {}); await refreshStatus(); }
    catch (e) { alert('Cancel-open error: '+e.message); }
});

/* ---------- Autopilot ---------- */
async function executeAutopilotStart(payload) {
    if (autopilotActionInFlight === 'start' || autopilotActionInFlight === 'stop') {
        return;
    }
    autopilotQueuedStop = false;
    autopilotActionInFlight = 'start';
    const startBtn = document.getElementById('start-autopilot');
    const stopBtn = document.getElementById('stop-autopilot');
    let snapshot = null;
    if (startBtn) {
        if (!startBtn.dataset.label) {
            startBtn.dataset.label = startBtn.textContent || 'Start Autopilot';
        }
        startBtn.textContent = 'Starting…';
        startBtn.disabled = true;
    }
    if (stopBtn) {
        if (!stopBtn.dataset.label) {
            stopBtn.dataset.label = stopBtn.textContent || 'Stop Autopilot';
        }
        stopBtn.disabled = true;
    }
    try {
        const resp = await apiPost('start-autopilot', payload);
        snapshot = resp?.autopilot || null;
        if (snapshot) {
            updateAutopilotPanel(snapshot);
        }
        await refreshStatus();
    } catch (err) {
        alert('Autopilot start error: ' + err.message);
    } finally {
        const runningAfter = snapshot ? !!snapshot.running : undefined;
        if (startBtn) {
            const label = startBtn.dataset.label || 'Start Autopilot';
            startBtn.textContent = label;
            startBtn.disabled = runningAfter === undefined ? false : runningAfter;
            delete startBtn.dataset.label;
        }
        if (stopBtn) {
            const label = stopBtn.dataset.label || 'Stop Autopilot';
            stopBtn.textContent = label;
            stopBtn.disabled = runningAfter === undefined ? true : !runningAfter;
        }
        autopilotActionInFlight = null;
        if (autopilotQueuedStop && runningAfter) {
            autopilotQueuedStop = false;
            await executeAutopilotStop();
        }
    }
}

async function executeAutopilotStop() {
    const stopBtn = document.getElementById('stop-autopilot');
    const startBtn = document.getElementById('start-autopilot');
    if (autopilotActionInFlight === 'stop') {
        return;
    }
    if (autopilotActionInFlight === 'start') {
        autopilotQueuedStop = true;
        if (stopBtn) {
            if (!stopBtn.dataset.label) {
                stopBtn.dataset.label = stopBtn.textContent || 'Stop Autopilot';
            }
            stopBtn.textContent = 'Stopping when ready…';
            stopBtn.disabled = true;
        }
        return;
    }
    autopilotActionInFlight = 'stop';
    autopilotQueuedStop = false;
    let snapshot = null;
    if (stopBtn) {
        if (!stopBtn.dataset.label) {
            stopBtn.dataset.label = stopBtn.textContent || 'Stop Autopilot';
        }
        stopBtn.textContent = 'Stopping…';
        stopBtn.disabled = true;
    }
    if (startBtn) {
        if (!startBtn.dataset.label) {
            startBtn.dataset.label = startBtn.textContent || 'Start Autopilot';
        }
        startBtn.disabled = true;
    }
    try {
        const resp = await apiPost('stop-autopilot', {});
        snapshot = resp?.autopilot || null;
        if (snapshot) {
            updateAutopilotPanel(snapshot);
        }
        await refreshStatus();
    } catch (err) {
        alert('Autopilot stop error: ' + err.message);
    } finally {
        const runningAfter = snapshot ? !!snapshot.running : undefined;
        if (stopBtn) {
            const label = stopBtn.dataset.label || 'Stop Autopilot';
            stopBtn.textContent = label;
            stopBtn.disabled = runningAfter === undefined ? false : runningAfter;
            if (!runningAfter) {
                delete stopBtn.dataset.label;
            }
        }
        if (startBtn) {
            const label = startBtn.dataset.label || 'Start Autopilot';
            startBtn.textContent = label;
            startBtn.disabled = runningAfter === undefined ? false : runningAfter;
            if (!runningAfter) {
                delete startBtn.dataset.label;
            }
        }
        autopilotActionInFlight = null;
    }
}

const autopilotForm = document.getElementById('autopilot-form');
if (autopilotForm) {
    autopilotForm.addEventListener('submit', async e => {
        e.preventDefault();
        if (autopilotActionInFlight === 'start' || autopilotActionInFlight === 'stop') {
            return;
        }
        const fd = new FormData(autopilotForm);
        const payload = {
            symbol: String(fd.get('symbol') || '').trim(),
            fast_window: Number(fd.get('fast_window')),
            slow_window: Number(fd.get('slow_window')),
            rsi_window: Number(fd.get('rsi_window')),
            overbought: Number(fd.get('overbought')),
            oversold: Number(fd.get('oversold')),
            base_interval: Number(fd.get('base_interval')),
            base_steps: Number(fd.get('base_steps')),
            rung_notional: Number(fd.get('rung_notional')),
            max_notional: Number(fd.get('max_notional')),
            volatility_lookback: Number(fd.get('volatility_lookback')),
            risk_multiplier: Number(fd.get('risk_multiplier')),
            poll_seconds: Number(fd.get('poll_seconds')),
        };
        await executeAutopilotStart(payload);
    });
}
const stopAutoBtn = document.getElementById('stop-autopilot');
if (stopAutoBtn) {
    stopAutoBtn.addEventListener('click', async () => {
        await executeAutopilotStop();
    });
}

// Presets
const presets = {
    cons: { steps: 5, interval: 300, size: 0.005 },
    neut: { steps: 7, interval: 200, size: 0.01 },
    aggr: { steps: 10, interval: 100, size: 0.015 },
};
[{id:'preset-cons',k:'cons'},{id:'preset-neut',k:'neut'},{id:'preset-aggr',k:'aggr'}].forEach(({id,k}) => {
    const btn = document.getElementById(id);
    if (btn) btn.addEventListener('click', () => {
        const f = document.getElementById('ladder-form');
        f.steps.value = presets[k].steps;
        f.interval.value = presets[k].interval;
        f.size.value = presets[k].size;
        computePreview();
    });
});

function computeRungs(last, direction, steps, interval) {
    const dir = String(direction).toUpperCase() === 'BUY' ? -1 : 1;
    const r = [];
    for (let i=0;i<steps;i++) r.push(Number((last + dir*i*interval).toFixed(2)));
    return r.sort((a,b)=>a-b);
}
async function computePreview() {
    const f = document.getElementById('ladder-form');
    const symbol = f.symbol.value.trim();
    let last = Number(document.getElementById('m-last')?.textContent.replace(/,/g,'')) || 0;
    if (!last) {
        try {
            const lp = await apiGet('bars', { symbols: symbol, timeframe: '1Min', limit: 1 });
            const cont = lp.bars || {};
            const arr = Array.isArray(cont) ? cont : (cont[symbol] || Object.values(cont)[0] || []);
            last = arr?.[0]?.c || last;
        } catch {}
    }
    const steps = Number(f.steps.value), interval = Number(f.interval.value), size = Number(f.size.value);
    const rungs = computeRungs(last, f.direction.value, steps, interval);
    const totalBtc = steps * size; const totalNotional = totalBtc * last;
    const set = (id,v)=>{ const el=document.getElementById(id); if (el) el.textContent = (typeof v==='number')? v.toLocaleString(undefined,{maximumFractionDigits:2}):v; };
    set('preview-total-btc', totalBtc); set('preview-total-notional', totalNotional);
    set('preview-min', rungs[0]||0); set('preview-max', rungs[rungs.length-1]||0);
    const list=document.getElementById('preview-list'); if (list) list.innerHTML = rungs.map(p=>`<li>$${p.toLocaleString()}</li>`).join('');
    // preview usage vs capacity
    const posBtc = Number((document.getElementById('m-position')?.textContent || '0').replace(/,/g,''));
    const used = posBtc * last; set('preview-used', used); set('preview-remaining', Math.max(0, totalNotional - used));
    // side panel mini rungs
    const spR = document.getElementById('sp-rungs'); if (spR) spR.innerHTML = rungs.slice(0,8).map(p=>`<li>$${p.toLocaleString()}</li>`).join('');
}
['symbol','direction','steps','interval','size'].forEach(n=>{ const el=document.querySelector(`#ladder-form [name="${n}"]`); if(el) el.addEventListener('input', computePreview); });
setTimeout(computePreview, 300);


/* ---------- Auto‑refresh status & logs ---------- */
function setText(id, value) { document.getElementById(id).textContent = value; }
function setClass(el, cls) { el.classList.remove('positive','negative'); if (cls) el.classList.add(cls); }
function fmt(n, d=2) { return Number(n).toLocaleString(undefined, {maximumFractionDigits: d}); }
function renderOrders(tableId, orders) {
    const tb = document.querySelector(`#${tableId} tbody`);
    tb.innerHTML = orders.map(o => `
        <tr>
            <td>${o.side}</td>
            <td>${o.qty ?? o.filled_qty}</td>
            <td>${o.limit_price ?? o.filled_avg_price ?? ''}</td>
            <td>${o.status ?? ''}</td>
            <td title="${o.id}">${String(o.id).slice(0,8)}…</td>
        </tr>
    `).join('');
}
function renderActivity(logLines) {
    const tb = document.querySelector('#activity tbody');
    const events = [];
    for (const line of logLines.slice(-50)) {
        if (line.includes('Placed')) events.push({ t: line.slice(0,19), e: 'Placed', d: line.split('Placed ')[1] });
        else if (line.includes('Cancelled stray')) events.push({ t: line.slice(0,19), e: 'Cancelled', d: line.split('Cancelled ')[1] });
        else if (line.includes('Cancelled ')) events.push({ t: line.slice(0,19), e: 'Cancelled', d: line.split('Cancelled ')[1] });
        else if (line.includes('Processed fill')) events.push({ t: line.slice(0,19), e: 'Filled', d: line.split('Processed fill ')[1] });
        else if (line.includes('price')) events.push({ t: line.slice(0,19), e: 'Price', d: line.split('INFO ladder ')[1] || line });
    }
    tb.innerHTML = events.map(ev => `
        <tr>
            <td>${ev.t}</td>
            <td>${ev.e}</td>
            <td>${ev.d || ''}</td>
        </tr>
    `).join('');
}

function renderAutopilotHistory(auto) {
    const body = document.getElementById('auto-history-body');
    if (!body) return;
    const rows = (auto?.history || []).slice(-60).reverse();
    if (!rows.length) {
        body.innerHTML = '<tr><td colspan="7">Waiting for the next autopilot run…</td></tr>';
        return;
    }
    const fmtPct = v => (v == null ? '—' : `${Number(v).toFixed(2)}%`);
    const fmtRsi = v => (v == null ? '—' : Number(v).toFixed(2));
    const fmtPrice = v => (v == null ? '—' : `$${Number(v).toLocaleString(undefined, { maximumFractionDigits: 2 })}`);
    body.innerHTML = rows.map(entry => {
        const time = entry.ts ? new Date(entry.ts).toLocaleTimeString() : '—';
        const action = escapeHtml(entry.action || '—');
        const note = escapeHtml(entry.note || '—');
        const trend = fmtPct(entry.trend_pct);
        const vol = fmtPct(entry.volatility_pct);
        const rsi = fmtRsi(entry.rsi);
        const price = fmtPrice(entry.price);
        return `
            <tr>
                <td>${escapeHtml(time)}</td>
                <td>${action}</td>
                <td>${note}</td>
                <td>${escapeHtml(trend)}</td>
                <td>${escapeHtml(vol)}</td>
                <td>${escapeHtml(rsi)}</td>
                <td>${escapeHtml(price)}</td>
            </tr>
        `;
    }).join('');
}

function updateAutopilotPanel(auto) {
    const stateBadge = document.getElementById('auto-state');
    if (!stateBadge) return;
    const running = !!(auto && auto.running);
    stateBadge.textContent = running ? 'Running' : 'Idle';
    stateBadge.className = running ? 'badge badge-on' : 'badge badge-off';
    const startBtn = document.getElementById('start-autopilot');
    const stopBtn = document.getElementById('stop-autopilot');
    if (startBtn) {
        const shouldDisable = running || autopilotActionInFlight === 'start' || autopilotActionInFlight === 'stop';
        startBtn.disabled = shouldDisable;
    }
    if (stopBtn) {
        const shouldDisable = autopilotActionInFlight === 'start' || autopilotActionInFlight === 'stop' || !running;
        stopBtn.disabled = shouldDisable;
    }
    const set = (id, val) => {
        const el = document.getElementById(id);
        if (el) el.textContent = val;
    };
    let signalLabel = 'Idle';
    if (running) {
        if (auto?.last_signal && auto.last_signal !== 'stopped') {
            signalLabel = auto.last_signal.toUpperCase();
        } else {
            signalLabel = 'Watching';
        }
    }
    set('auto-last-signal', signalLabel);
    const note = running
        ? (auto?.last_reason || 'Waiting for EMA / RSI alignment')
        : '—';
    set('auto-last-reason', note);
    const pollSeconds = auto?.config?.poll_seconds;
    if (running && pollSeconds) {
        const cadence = `${pollSeconds}s cadence`;
        if (auto?.last_run) {
            const last = new Date(auto.last_run);
            if (!Number.isNaN(last.getTime())) {
                const next = new Date(last.getTime() + pollSeconds * 1000);
                set('auto-next-poll', `${cadence} · next ~${next.toLocaleTimeString()}`);
            } else {
                set('auto-next-poll', cadence);
            }
        } else {
            set('auto-next-poll', cadence);
        }
    } else if (pollSeconds) {
        set('auto-next-poll', `${pollSeconds}s cadence (configured)`);
    } else {
        set('auto-next-poll', '—');
    }
    const decision = auto?.last_decision || {};
    set('auto-trend', decision.trend_pct != null ? `${decision.trend_pct.toFixed(2)}%` : '—');
    set('auto-vol', decision.volatility_pct != null ? `${decision.volatility_pct.toFixed(2)}%` : '—');
    set('auto-rsi', decision.rsi != null ? decision.rsi.toFixed(2) : '—');
    set('auto-price', decision.price != null ? fmt(decision.price, 2) : '—');
    const applied = auto?.applied_ladder;
    if (applied) {
        const summary = `${applied.direction} · ${applied.steps} steps @ $${Number(applied.interval).toFixed(2)} (size ${Number(applied.size).toFixed(6)})`;
        set('auto-applied', summary);
    } else {
        set('auto-applied', '—');
    }
    set('auto-last-run', auto?.last_run ? new Date(auto.last_run).toLocaleTimeString() : '—');
    const errEl = document.getElementById('auto-error');
    if (errEl) {
        const hasError = !!auto?.last_error;
        errEl.textContent = hasError ? auto.last_error : '—';
        errEl.classList.toggle('negative', hasError);
    }
    const cfgEl = document.getElementById('auto-config');
    if (cfgEl) {
        cfgEl.textContent = auto?.config ? JSON.stringify(auto.config, null, 2) : '{}';
    }
    renderAutopilotHistory(auto);
}

let lastPriceCache = 0;
async function refreshStatus() {
    try {
        const st = await apiGet('status');
        document.getElementById('status-box').textContent =
            JSON.stringify(st, null, 2);

        // Badge and buttons
        const running = !!st.running;
        const badge = document.getElementById('bot-state');
        badge.textContent = running ? 'Running' : 'Stopped';
        badge.className = running ? 'badge badge-on' : 'badge badge-off';
        document.getElementById('start-btn').disabled = running;
        document.getElementById('stop-btn').disabled = !running;

        // Metrics
        setText('m-position', fmt(st.position_qty, 6));
        setText('m-avgprice', fmt(st.avg_price, 2));
        setText('m-pnl', fmt(st.realized_pnl, 2));
        setText('m-openorders', st.open_orders.length);

        // Last price from status (backend) or fallback via bars
        if (st.last_price) { lastPriceCache = st.last_price; }
        else {
            try {
                const lp = await apiGet('bars', { symbols: st.config?.symbol || 'BTC/USD', timeframe: '1Min', limit: 1 });
                const barCont = lp.bars || {};
                const arr = Array.isArray(barCont) ? barCont : (barCont[st.config?.symbol || 'BTC/USD'] || Object.values(barCont)[0] || []);
                lastPriceCache = arr?.[0]?.c ?? lastPriceCache;
            } catch {}
        }
        setText('m-last', fmt(lastPriceCache, 2));
        const upnlVal = st.unrealized_pnl_usd ?? ((st.position_qty || 0) * ((lastPriceCache || 0) - (st.avg_price || 0)));
        const upnlEl = document.getElementById('m-upnl');
        setText('m-upnl', fmt(upnlVal, 2));
        setClass(upnlEl, upnlVal >= 0 ? 'positive' : 'negative');

        // Capital used and max notional estimates
        const steps = st.config?.steps || 0;
        const size = st.config?.size || 0;
        const maxExposureBtc = st.config?.max_exposure || 0;
        const maxNotional = (steps * size) * (lastPriceCache || 0);
        const capitalUsed = (st.position_qty || 0) * (lastPriceCache || 0);
        const remaining = Math.max(0, maxNotional - capitalUsed);
        setText('m-capused', fmt(capitalUsed, 2));
        setText('m-maxnotional', fmt(maxNotional, 2));
        setText('m-remaining', fmt(remaining, 2));
        const realized = Number.isFinite(st.realized_pnl) ? st.realized_pnl : 0;
        const netPnl = realized + (Number.isFinite(upnlVal) ? upnlVal : 0);
        const point = {
            t: new Date(),
            capital: Number.isFinite(capitalUsed) ? capitalUsed : 0,
            pnl: Number.isFinite(netPnl) ? netPnl : 0
        };
        autopilotHistory.push(point);
        if (autopilotHistory.length > 240) autopilotHistory.shift();
        const chart = ensureAutopilotChart();
        if (chart) {
            chart.data.datasets[0].data = autopilotHistory.map(d => ({ x: d.t, y: d.capital }));
            chart.data.datasets[1].data = autopilotHistory.map(d => ({ x: d.t, y: d.pnl }));
            chart.update('none');
        }
        // highlight if near exposure cap
        if (st.position_qty >= maxExposureBtc * 0.95) {
            document.getElementById('m-position').classList.add('negative');
        } else {
            document.getElementById('m-position').classList.remove('negative');
        }

        // Risk banner
        const lossEnabled = document.getElementById('risk-enable-loss')?.checked;
        const cap = Number(document.getElementById('risk-losscap')?.value || 0);
        const volEnabled = document.getElementById('risk-enable-vol')?.checked;
        const vol = Number(document.getElementById('risk-vol')?.value || 0);
        const dailyOK = !lossEnabled || (st.realized_pnl + upnlVal >= -Math.abs(cap));
        const percMove = st.avg_price ? Math.abs((lastPriceCache - st.avg_price)/st.avg_price)*100 : 0;
        const volOK = !volEnabled || percMove <= Math.abs(vol);
        const banner = document.getElementById('last-action');
        if (banner) {
            banner.textContent = (dailyOK && volOK)
                ? `OK: position ${fmt(st.position_qty,6)} BTC, ${st.open_orders.length} open rungs`
                : `PAUSED: ${!dailyOK?`Daily loss cap hit (${fmt(st.realized_pnl+upnlVal,2)})`:''} ${!volOK?`Vol ${percMove.toFixed(2)}% > ${vol}%`:''}`.trim();
        }

        // Side panel snapshot
        setText('sp-open', st.open_orders.length);
        setText('sp-position', fmt(st.position_qty,6));
        setText('sp-avg', fmt(st.avg_price,2));
        setText('sp-last', fmt(lastPriceCache,2));
        const spUpnl = document.getElementById('sp-upnl');
        if (spUpnl) { spUpnl.textContent = fmt(upnlVal,2); setClass(spUpnl, upnlVal>=0?'positive':'negative'); }
        setText('sp-rpnl', fmt(st.realized_pnl,2));
        setText('sp-used', fmt(capitalUsed,2));
        setText('sp-remaining', fmt(remaining,2));
        const rungMin = document.getElementById('preview-min')?.textContent || '-';
        const rungMax = document.getElementById('preview-max')?.textContent || '-';
        setText('sp-range', `$${rungMin} – $${rungMax}`);
        setText('sp-action', st.last_action || '-');

        // Top PnL & Funds Strip
        setText('strip-pos', fmt(st.position_qty, 6));
        setText('strip-avg', fmt(st.avg_price, 2));
        const upEl = document.getElementById('strip-upnl');
        if (upEl) { upEl.textContent = fmt(upnlVal, 2); setClass(upEl, upnlVal>=0?'positive':'negative'); }
        const pct = (st.unrealized_pnl_pct != null) ? st.unrealized_pnl_pct : ((st.avg_price? ((lastPriceCache - st.avg_price)/st.avg_price*100):0));
        setText('strip-upct', fmt(pct, 2));
        const day = (st.day_realized_pnl_usd != null) ? st.day_realized_pnl_usd : 0;
        const dayEl = document.getElementById('strip-day'); if (dayEl) { dayEl.textContent = fmt(day,2); setClass(dayEl, day>=0?'positive':'negative'); }
        setText('strip-used', fmt(st.capital_used ?? capitalUsed, 2));
        setText('strip-cap', fmt(st.capacity_remaining ?? remaining, 2));
        setText('strip-open', st.open_order_count ?? st.open_orders.length);

        // Account funds (cash/equity/buying power)
        try {
            const acct = await apiGet('account');
            setText('strip-cash', fmt(acct.cash ?? 0, 2));
            setText('strip-equity', fmt(acct.equity ?? acct.portfolio_value ?? 0, 2));
            setText('strip-bp', fmt(acct.buying_power ?? 0, 2));
        } catch {}

        // Tables
        renderOrders('open-orders', st.open_orders);
        renderOrders('filled-orders', st.filled_orders);

        // Status chips: bot state, flat/position, orders present, risk
        const chipBot = document.getElementById('chip-bot');
        const chipFlat = document.getElementById('chip-flat');
        const chipOrders = document.getElementById('chip-orders');
        const chipRisk = document.getElementById('chip-risk');
        if (chipBot) { chipBot.textContent = running? 'Bot: Running' : 'Bot: Stopped'; chipBot.className = 'chip ' + (running?'ok':'warn'); }
        const isFlat = Math.abs(st.position_qty || 0) < 1e-8;
        if (chipFlat) { chipFlat.textContent = isFlat? 'Position: Flat' : `Position: ${fmt(st.position_qty,6)} BTC`; chipFlat.className = 'chip '+(isFlat?'ok':'warn'); }
        const openCount = st.open_order_count ?? st.open_orders.length;
        if (chipOrders) { chipOrders.textContent = openCount? `Open orders: ${openCount}` : 'Open orders: 0'; chipOrders.className = 'chip ' + (openCount? 'warn':'ok'); }
        const riskOK = document.getElementById('last-action')?.textContent.startsWith('OK:');
        if (chipRisk) { chipRisk.textContent = riskOK? 'Risk: OK' : 'Risk: Paused'; chipRisk.className = 'chip ' + (riskOK? 'ok':'err'); }

        updateAutopilotPanel(st.autopilot);
    } catch (e) {
        document.getElementById('status-box').textContent = 'Error: '+e;
    }
}
async function refreshLogs() {
    try {
        const L = await apiGet('logs', {tail: 200});
        const lines = L.logs || [];
        document.getElementById('log-box').textContent = lines.join('\n');
        renderActivity(lines);
    } catch (e) {
        document.getElementById('log-box').textContent = 'Log error: '+e;
    }
}
setInterval(refreshStatus, 5000);
setInterval(refreshLogs, 7000);
refreshStatus();
refreshLogs();
ensureAutopilotChart();
=======
 // Ensure Chart.js has required registrations for financial charts
 if (window.Chart) {
     const { TimeSeriesScale, TimeScale, LinearScale, CategoryScale, Tooltip, Legend } = Chart;
     if (TimeSeriesScale) Chart.register(TimeSeriesScale);
     if (TimeScale) Chart.register(TimeScale);
     if (LinearScale) Chart.register(LinearScale);
     if (CategoryScale) Chart.register(CategoryScale);
     if (Tooltip) Chart.register(Tooltip);
     if (Legend) Chart.register(Legend);
     // Financial plugin registration (if present)
     if (Chart.FinancialController) Chart.register(Chart.FinancialController);
     if (Chart.CandlestickController) Chart.register(Chart.CandlestickController);
     if (Chart.OhlcController) Chart.register(Chart.OhlcController);
     if (Chart.CandlestickElement) Chart.register(Chart.CandlestickElement);
     if (Chart.OhlcElement) Chart.register(Chart.OhlcElement);
 }
 
-// Tabs (Status | Chart)
+function escapeHtml(value) {
+    return String(value)
+        .replace(/&/g, '&amp;')
+        .replace(/</g, '&lt;')
+        .replace(/>/g, '&gt;')
+        .replace(/"/g, '&quot;')
+        .replace(/'/g, '&#39;');
+}
+
+// Tabs (Overview | Manual | Autopilot | Market)
 document.querySelectorAll('.tab-btn').forEach(btn => {
     btn.addEventListener('click', () => {
         document.querySelectorAll('.tab-btn').forEach(b => b.classList.remove('active'));
         btn.classList.add('active');
         const tab = btn.getAttribute('data-tab');
         document.querySelectorAll('.tab-content').forEach(c => c.classList.add('hidden'));
         const el = document.getElementById(tab);
         if (el) el.classList.remove('hidden');
         // Refresh status when switching back to Status tab
-        if (tab === 'status-tab') { refreshStatus(); refreshLogs(); }
+        if (tab === 'overview-tab') { refreshStatus(); refreshLogs(); }
+        if (tab === 'autopilot-tab') {
+            const chart = ensureAutopilotChart();
+            if (chart) {
+                chart.data.datasets[0].data = autopilotHistory.map(d => ({ x: d.t, y: d.capital }));
+                chart.data.datasets[1].data = autopilotHistory.map(d => ({ x: d.t, y: d.pnl }));
+                chart.update();
+                chart.resize();
+            }
+        }
     });
 });
 
+const autopilotHistory = [];
+let autopilotChart = null;
+let autopilotActionInFlight = null; // 'start' | 'stop' | null
+let autopilotQueuedStop = false;
+
+function ensureAutopilotChart() {
+    if (autopilotChart) return autopilotChart;
+    const canvas = document.getElementById('autopilot-usage-canvas');
+    if (!canvas || !window.Chart) return null;
+    if (!canvas.offsetWidth) return null;
+    const ctx = canvas.getContext('2d');
+    autopilotChart = new Chart(ctx, {
+        type: 'line',
+        data: {
+            datasets: [
+                {
+                    label: 'Capital Used (USD)',
+                    data: [],
+                    borderColor: '#2563eb',
+                    backgroundColor: 'rgba(37, 99, 235, 0.1)',
+                    fill: false,
+                    tension: 0.2,
+                    pointRadius: 0,
+                    yAxisID: 'y'
+                },
+                {
+                    label: 'Net P/L (USD)',
+                    data: [],
+                    borderColor: '#16a34a',
+                    backgroundColor: 'rgba(22, 163, 74, 0.1)',
+                    fill: false,
+                    tension: 0.2,
+                    pointRadius: 0,
+                    yAxisID: 'y1'
+                }
+            ]
+        },
+        options: {
+            responsive: true,
+            maintainAspectRatio: false,
+            parsing: false,
+            scales: {
+                x: { type: 'time', time: { unit: 'minute' }, ticks: { autoSkip: true } },
+                y: {
+                    position: 'left',
+                    ticks: {
+                        callback: v => Number(v).toLocaleString(undefined, { maximumFractionDigits: 0 })
+                    },
+                    title: { display: true, text: 'Capital Used (USD)' }
+                },
+                y1: {
+                    position: 'right',
+                    grid: { drawOnChartArea: false },
+                    ticks: {
+                        callback: v => Number(v).toLocaleString(undefined, { maximumFractionDigits: 0 })
+                    },
+                    title: { display: true, text: 'Net P/L (USD)' }
+                }
+            },
+            plugins: {
+                legend: { position: 'bottom' },
+                tooltip: {
+                    callbacks: {
+                        label: ctx => `${ctx.dataset.label}: $${Number(ctx.parsed.y).toLocaleString(undefined, { maximumFractionDigits: 2 })}`
+                    }
+                }
+            }
+        }
+    });
+    return autopilotChart;
+}
+
 async function apiGet(path, params = {}) {
     const url = new URL(`/api/${path}`, location.origin);
     Object.entries(params).forEach(([k, v]) => url.searchParams.append(k, v));
     const resp = await fetch(url);
     if (!resp.ok) {
         const txt = await resp.text();
         throw new Error(`API ${resp.status}: ${txt}`);
     }
     return resp.json();
 }
 async function apiPost(path, body) {
     const resp = await fetch(`/api/${path}`, {
         method: "POST",
         headers: {"Content-Type": "application/json"},
         body: JSON.stringify(body)
     });
     if (!resp.ok) {
         const txt = await resp.text();
         throw new Error(`API ${resp.status}: ${txt}`);
     }
     return resp.json();
 }
 
 /* ---------- Chart (optional) ---------- */
 document.getElementById('load-chart').addEventListener('click', async () => {
@@ -125,50 +215,200 @@ document.getElementById('stop-btn').addEventListener('click', async () => {
     catch (err) { alert('Stop error: '+err.message); }
 });
 
 // Nudge / Recenter
 const btnUp = document.getElementById('nudge-up');
 if (btnUp) btnUp.addEventListener('click', async ()=>{ try { await apiPost('nudge', { direction:'up' }); await refreshStatus(); } catch(e){ alert(e); } });
 const btnDn = document.getElementById('nudge-down');
 if (btnDn) btnDn.addEventListener('click', async ()=>{ try { await apiPost('nudge', { direction:'down' }); await refreshStatus(); } catch(e){ alert(e); } });
 const btnRc = document.getElementById('recenter-now');
 if (btnRc) btnRc.addEventListener('click', async ()=>{ try { await apiPost('recenter', {}); await refreshStatus(); } catch(e){ alert(e); } });
 
 const btnClose = document.getElementById('close-all');
 if (btnClose) btnClose.addEventListener('click', async ()=>{
     if (!confirm('Close all open orders and flatten position at market?')) return;
     try { await apiPost('close-all', {}); await refreshStatus(); }
     catch (e) { alert('Close-all error: '+e); }
 });
 
 // Cancel open rungs only
 const btnCancel = document.getElementById('cancel-open');
 if (btnCancel) btnCancel.addEventListener('click', async ()=>{
     try { await apiPost('cancel-open', {}); await refreshStatus(); }
     catch (e) { alert('Cancel-open error: '+e.message); }
 });
 
+/* ---------- Autopilot ---------- */
+async function executeAutopilotStart(payload) {
+    if (autopilotActionInFlight === 'start' || autopilotActionInFlight === 'stop') {
+        return;
+    }
+    autopilotQueuedStop = false;
+    autopilotActionInFlight = 'start';
+    const startBtn = document.getElementById('start-autopilot');
+    const stopBtn = document.getElementById('stop-autopilot');
+    let snapshot = null;
+    if (startBtn) {
+        if (!startBtn.dataset.label) {
+            startBtn.dataset.label = startBtn.textContent || 'Start Autopilot';
+        }
+        startBtn.textContent = 'Starting…';
+        startBtn.disabled = true;
+    }
+    if (stopBtn) {
+        if (!stopBtn.dataset.label) {
+            stopBtn.dataset.label = stopBtn.textContent || 'Stop Autopilot';
+        }
+        stopBtn.disabled = true;
+    }
+    try {
+        const resp = await apiPost('start-autopilot', payload);
+        snapshot = resp?.autopilot || null;
+        if (snapshot) {
+            updateAutopilotPanel(snapshot);
+        }
+        await refreshStatus();
+    } catch (err) {
+        alert('Autopilot start error: ' + err.message);
+    } finally {
+        const runningAfter = snapshot ? !!snapshot.running : undefined;
+        if (startBtn) {
+            const label = startBtn.dataset.label || 'Start Autopilot';
+            startBtn.textContent = label;
+            startBtn.disabled = runningAfter === undefined ? false : runningAfter;
+            delete startBtn.dataset.label;
+        }
+        if (stopBtn) {
+            const label = stopBtn.dataset.label || 'Stop Autopilot';
+            stopBtn.textContent = label;
+            stopBtn.disabled = runningAfter === undefined ? true : !runningAfter;
+        }
+        autopilotActionInFlight = null;
+        if (autopilotQueuedStop && runningAfter) {
+            autopilotQueuedStop = false;
+            await executeAutopilotStop();
+        }
+    }
+}
+
+async function executeAutopilotStop() {
+    const stopBtn = document.getElementById('stop-autopilot');
+    const startBtn = document.getElementById('start-autopilot');
+    if (autopilotActionInFlight === 'stop') {
+        return;
+    }
+    if (autopilotActionInFlight === 'start') {
+        autopilotQueuedStop = true;
+        if (stopBtn) {
+            if (!stopBtn.dataset.label) {
+                stopBtn.dataset.label = stopBtn.textContent || 'Stop Autopilot';
+            }
+            stopBtn.textContent = 'Stopping when ready…';
+            stopBtn.disabled = true;
+        }
+        return;
+    }
+    autopilotActionInFlight = 'stop';
+    autopilotQueuedStop = false;
+    let snapshot = null;
+    if (stopBtn) {
+        if (!stopBtn.dataset.label) {
+            stopBtn.dataset.label = stopBtn.textContent || 'Stop Autopilot';
+        }
+        stopBtn.textContent = 'Stopping…';
+        stopBtn.disabled = true;
+    }
+    if (startBtn) {
+        if (!startBtn.dataset.label) {
+            startBtn.dataset.label = startBtn.textContent || 'Start Autopilot';
+        }
+        startBtn.disabled = true;
+    }
+    try {
+        const resp = await apiPost('stop-autopilot', {});
+        snapshot = resp?.autopilot || null;
+        if (snapshot) {
+            updateAutopilotPanel(snapshot);
+        }
+        await refreshStatus();
+    } catch (err) {
+        alert('Autopilot stop error: ' + err.message);
+    } finally {
+        const runningAfter = snapshot ? !!snapshot.running : undefined;
+        if (stopBtn) {
+            const label = stopBtn.dataset.label || 'Stop Autopilot';
+            stopBtn.textContent = label;
+            stopBtn.disabled = runningAfter === undefined ? false : runningAfter;
+            if (!runningAfter) {
+                delete stopBtn.dataset.label;
+            }
+        }
+        if (startBtn) {
+            const label = startBtn.dataset.label || 'Start Autopilot';
+            startBtn.textContent = label;
+            startBtn.disabled = runningAfter === undefined ? false : runningAfter;
+            if (!runningAfter) {
+                delete startBtn.dataset.label;
+            }
+        }
+        autopilotActionInFlight = null;
+    }
+}
+
+const autopilotForm = document.getElementById('autopilot-form');
+if (autopilotForm) {
+    autopilotForm.addEventListener('submit', async e => {
+        e.preventDefault();
+        if (autopilotActionInFlight === 'start' || autopilotActionInFlight === 'stop') {
+            return;
+        }
+        const fd = new FormData(autopilotForm);
+        const payload = {
+            symbol: String(fd.get('symbol') || '').trim(),
+            fast_window: Number(fd.get('fast_window')),
+            slow_window: Number(fd.get('slow_window')),
+            rsi_window: Number(fd.get('rsi_window')),
+            overbought: Number(fd.get('overbought')),
+            oversold: Number(fd.get('oversold')),
+            base_interval: Number(fd.get('base_interval')),
+            base_steps: Number(fd.get('base_steps')),
+            rung_notional: Number(fd.get('rung_notional')),
+            max_notional: Number(fd.get('max_notional')),
+            volatility_lookback: Number(fd.get('volatility_lookback')),
+            risk_multiplier: Number(fd.get('risk_multiplier')),
+            poll_seconds: Number(fd.get('poll_seconds')),
+        };
+        await executeAutopilotStart(payload);
+    });
+}
+const stopAutoBtn = document.getElementById('stop-autopilot');
+if (stopAutoBtn) {
+    stopAutoBtn.addEventListener('click', async () => {
+        await executeAutopilotStop();
+    });
+}
+
 // Presets
 const presets = {
     cons: { steps: 5, interval: 300, size: 0.005 },
     neut: { steps: 7, interval: 200, size: 0.01 },
     aggr: { steps: 10, interval: 100, size: 0.015 },
 };
 [{id:'preset-cons',k:'cons'},{id:'preset-neut',k:'neut'},{id:'preset-aggr',k:'aggr'}].forEach(({id,k}) => {
     const btn = document.getElementById(id);
     if (btn) btn.addEventListener('click', () => {
         const f = document.getElementById('ladder-form');
         f.steps.value = presets[k].steps;
         f.interval.value = presets[k].interval;
         f.size.value = presets[k].size;
         computePreview();
     });
 });
 
 function computeRungs(last, direction, steps, interval) {
     const dir = String(direction).toUpperCase() === 'BUY' ? -1 : 1;
     const r = [];
     for (let i=0;i<steps;i++) r.push(Number((last + dir*i*interval).toFixed(2)));
     return r.sort((a,b)=>a-b);
 }
 async function computePreview() {
     const f = document.getElementById('ladder-form');
@@ -212,97 +452,217 @@ function renderOrders(tableId, orders) {
             <td>${o.limit_price ?? o.filled_avg_price ?? ''}</td>
             <td>${o.status ?? ''}</td>
             <td title="${o.id}">${String(o.id).slice(0,8)}…</td>
         </tr>
     `).join('');
 }
 function renderActivity(logLines) {
     const tb = document.querySelector('#activity tbody');
     const events = [];
     for (const line of logLines.slice(-50)) {
         if (line.includes('Placed')) events.push({ t: line.slice(0,19), e: 'Placed', d: line.split('Placed ')[1] });
         else if (line.includes('Cancelled stray')) events.push({ t: line.slice(0,19), e: 'Cancelled', d: line.split('Cancelled ')[1] });
         else if (line.includes('Cancelled ')) events.push({ t: line.slice(0,19), e: 'Cancelled', d: line.split('Cancelled ')[1] });
         else if (line.includes('Processed fill')) events.push({ t: line.slice(0,19), e: 'Filled', d: line.split('Processed fill ')[1] });
         else if (line.includes('price')) events.push({ t: line.slice(0,19), e: 'Price', d: line.split('INFO ladder ')[1] || line });
     }
     tb.innerHTML = events.map(ev => `
         <tr>
             <td>${ev.t}</td>
             <td>${ev.e}</td>
             <td>${ev.d || ''}</td>
         </tr>
     `).join('');
 }
 
+function renderAutopilotHistory(auto) {
+    const body = document.getElementById('auto-history-body');
+    if (!body) return;
+    const rows = (auto?.history || []).slice(-60).reverse();
+    if (!rows.length) {
+        body.innerHTML = '<tr><td colspan="7">Waiting for the next autopilot run…</td></tr>';
+        return;
+    }
+    const fmtPct = v => (v == null ? '—' : `${Number(v).toFixed(2)}%`);
+    const fmtRsi = v => (v == null ? '—' : Number(v).toFixed(2));
+    const fmtPrice = v => (v == null ? '—' : `$${Number(v).toLocaleString(undefined, { maximumFractionDigits: 2 })}`);
+    body.innerHTML = rows.map(entry => {
+        const time = entry.ts ? new Date(entry.ts).toLocaleTimeString() : '—';
+        const action = escapeHtml(entry.action || '—');
+        const note = escapeHtml(entry.note || '—');
+        const trend = fmtPct(entry.trend_pct);
+        const vol = fmtPct(entry.volatility_pct);
+        const rsi = fmtRsi(entry.rsi);
+        const price = fmtPrice(entry.price);
+        return `
+            <tr>
+                <td>${escapeHtml(time)}</td>
+                <td>${action}</td>
+                <td>${note}</td>
+                <td>${escapeHtml(trend)}</td>
+                <td>${escapeHtml(vol)}</td>
+                <td>${escapeHtml(rsi)}</td>
+                <td>${escapeHtml(price)}</td>
+            </tr>
+        `;
+    }).join('');
+}
+
+function updateAutopilotPanel(auto) {
+    const stateBadge = document.getElementById('auto-state');
+    if (!stateBadge) return;
+    const running = !!(auto && auto.running);
+    stateBadge.textContent = running ? 'Running' : 'Idle';
+    stateBadge.className = running ? 'badge badge-on' : 'badge badge-off';
+    const startBtn = document.getElementById('start-autopilot');
+    const stopBtn = document.getElementById('stop-autopilot');
+    if (startBtn) startBtn.disabled = running;
+    if (stopBtn) stopBtn.disabled = !running;
+    const set = (id, val) => {
+        const el = document.getElementById(id);
+        if (el) el.textContent = val;
+    };
+    let signalLabel = 'Idle';
+    if (running) {
+        if (auto?.last_signal && auto.last_signal !== 'stopped') {
+            signalLabel = auto.last_signal.toUpperCase();
+        } else {
+            signalLabel = 'Watching';
+        }
+    }
+    set('auto-last-signal', signalLabel);
+    const note = running
+        ? (auto?.last_reason || 'Waiting for EMA / RSI alignment')
+        : '—';
+    set('auto-last-reason', note);
+    const pollSeconds = auto?.config?.poll_seconds;
+    if (running && pollSeconds) {
+        const cadence = `${pollSeconds}s cadence`;
+        if (auto?.last_run) {
+            const last = new Date(auto.last_run);
+            if (!Number.isNaN(last.getTime())) {
+                const next = new Date(last.getTime() + pollSeconds * 1000);
+                set('auto-next-poll', `${cadence} · next ~${next.toLocaleTimeString()}`);
+            } else {
+                set('auto-next-poll', cadence);
+            }
+        } else {
+            set('auto-next-poll', cadence);
+        }
+    } else if (pollSeconds) {
+        set('auto-next-poll', `${pollSeconds}s cadence (configured)`);
+    } else {
+        set('auto-next-poll', '—');
+    }
+    const decision = auto?.last_decision || {};
+    set('auto-trend', decision.trend_pct != null ? `${decision.trend_pct.toFixed(2)}%` : '—');
+    set('auto-vol', decision.volatility_pct != null ? `${decision.volatility_pct.toFixed(2)}%` : '—');
+    set('auto-rsi', decision.rsi != null ? decision.rsi.toFixed(2) : '—');
+    set('auto-price', decision.price != null ? fmt(decision.price, 2) : '—');
+    const applied = auto?.applied_ladder;
+    if (applied) {
+        const summary = `${applied.direction} · ${applied.steps} steps @ $${Number(applied.interval).toFixed(2)} (size ${Number(applied.size).toFixed(6)})`;
+        set('auto-applied', summary);
+    } else {
+        set('auto-applied', '—');
+    }
+    set('auto-last-run', auto?.last_run ? new Date(auto.last_run).toLocaleTimeString() : '—');
+    const errEl = document.getElementById('auto-error');
+    if (errEl) {
+        const hasError = !!auto?.last_error;
+        errEl.textContent = hasError ? auto.last_error : '—';
+        errEl.classList.toggle('negative', hasError);
+    }
+    const cfgEl = document.getElementById('auto-config');
+    if (cfgEl) {
+        cfgEl.textContent = auto?.config ? JSON.stringify(auto.config, null, 2) : '{}';
+    }
+    renderAutopilotHistory(auto);
+}
+
 let lastPriceCache = 0;
 async function refreshStatus() {
     try {
         const st = await apiGet('status');
         document.getElementById('status-box').textContent =
             JSON.stringify(st, null, 2);
 
         // Badge and buttons
         const running = !!st.running;
         const badge = document.getElementById('bot-state');
         badge.textContent = running ? 'Running' : 'Stopped';
         badge.className = running ? 'badge badge-on' : 'badge badge-off';
         document.getElementById('start-btn').disabled = running;
         document.getElementById('stop-btn').disabled = !running;
 
         // Metrics
         setText('m-position', fmt(st.position_qty, 6));
         setText('m-avgprice', fmt(st.avg_price, 2));
         setText('m-pnl', fmt(st.realized_pnl, 2));
         setText('m-openorders', st.open_orders.length);
 
         // Last price from status (backend) or fallback via bars
         if (st.last_price) { lastPriceCache = st.last_price; }
         else {
             try {
                 const lp = await apiGet('bars', { symbols: st.config?.symbol || 'BTC/USD', timeframe: '1Min', limit: 1 });
                 const barCont = lp.bars || {};
                 const arr = Array.isArray(barCont) ? barCont : (barCont[st.config?.symbol || 'BTC/USD'] || Object.values(barCont)[0] || []);
                 lastPriceCache = arr?.[0]?.c ?? lastPriceCache;
             } catch {}
         }
         setText('m-last', fmt(lastPriceCache, 2));
         const upnlVal = st.unrealized_pnl_usd ?? ((st.position_qty || 0) * ((lastPriceCache || 0) - (st.avg_price || 0)));
         const upnlEl = document.getElementById('m-upnl');
         setText('m-upnl', fmt(upnlVal, 2));
         setClass(upnlEl, upnlVal >= 0 ? 'positive' : 'negative');
 
         // Capital used and max notional estimates
         const steps = st.config?.steps || 0;
         const size = st.config?.size || 0;
         const maxExposureBtc = st.config?.max_exposure || 0;
         const maxNotional = (steps * size) * (lastPriceCache || 0);
         const capitalUsed = (st.position_qty || 0) * (lastPriceCache || 0);
         const remaining = Math.max(0, maxNotional - capitalUsed);
         setText('m-capused', fmt(capitalUsed, 2));
         setText('m-maxnotional', fmt(maxNotional, 2));
         setText('m-remaining', fmt(remaining, 2));
+        const realized = Number.isFinite(st.realized_pnl) ? st.realized_pnl : 0;
+        const netPnl = realized + (Number.isFinite(upnlVal) ? upnlVal : 0);
+        const point = {
+            t: new Date(),
+            capital: Number.isFinite(capitalUsed) ? capitalUsed : 0,
+            pnl: Number.isFinite(netPnl) ? netPnl : 0
+        };
+        autopilotHistory.push(point);
+        if (autopilotHistory.length > 240) autopilotHistory.shift();
+        const chart = ensureAutopilotChart();
+        if (chart) {
+            chart.data.datasets[0].data = autopilotHistory.map(d => ({ x: d.t, y: d.capital }));
+            chart.data.datasets[1].data = autopilotHistory.map(d => ({ x: d.t, y: d.pnl }));
+            chart.update('none');
+        }
         // highlight if near exposure cap
         if (st.position_qty >= maxExposureBtc * 0.95) {
             document.getElementById('m-position').classList.add('negative');
         } else {
             document.getElementById('m-position').classList.remove('negative');
         }
 
         // Risk banner
         const lossEnabled = document.getElementById('risk-enable-loss')?.checked;
         const cap = Number(document.getElementById('risk-losscap')?.value || 0);
         const volEnabled = document.getElementById('risk-enable-vol')?.checked;
         const vol = Number(document.getElementById('risk-vol')?.value || 0);
         const dailyOK = !lossEnabled || (st.realized_pnl + upnlVal >= -Math.abs(cap));
         const percMove = st.avg_price ? Math.abs((lastPriceCache - st.avg_price)/st.avg_price)*100 : 0;
         const volOK = !volEnabled || percMove <= Math.abs(vol);
         const banner = document.getElementById('last-action');
         if (banner) {
             banner.textContent = (dailyOK && volOK)
                 ? `OK: position ${fmt(st.position_qty,6)} BTC, ${st.open_orders.length} open rungs`
                 : `PAUSED: ${!dailyOK?`Daily loss cap hit (${fmt(st.realized_pnl+upnlVal,2)})`:''} ${!volOK?`Vol ${percMove.toFixed(2)}% > ${vol}%`:''}`.trim();
         }
 
         // Side panel snapshot
         setText('sp-open', st.open_orders.length);
         setText('sp-position', fmt(st.position_qty,6));
@@ -333,43 +693,46 @@ async function refreshStatus() {
 
         // Account funds (cash/equity/buying power)
         try {
             const acct = await apiGet('account');
             setText('strip-cash', fmt(acct.cash ?? 0, 2));
             setText('strip-equity', fmt(acct.equity ?? acct.portfolio_value ?? 0, 2));
             setText('strip-bp', fmt(acct.buying_power ?? 0, 2));
         } catch {}
 
         // Tables
         renderOrders('open-orders', st.open_orders);
         renderOrders('filled-orders', st.filled_orders);
 
         // Status chips: bot state, flat/position, orders present, risk
         const chipBot = document.getElementById('chip-bot');
         const chipFlat = document.getElementById('chip-flat');
         const chipOrders = document.getElementById('chip-orders');
         const chipRisk = document.getElementById('chip-risk');
         if (chipBot) { chipBot.textContent = running? 'Bot: Running' : 'Bot: Stopped'; chipBot.className = 'chip ' + (running?'ok':'warn'); }
         const isFlat = Math.abs(st.position_qty || 0) < 1e-8;
         if (chipFlat) { chipFlat.textContent = isFlat? 'Position: Flat' : `Position: ${fmt(st.position_qty,6)} BTC`; chipFlat.className = 'chip '+(isFlat?'ok':'warn'); }
         const openCount = st.open_order_count ?? st.open_orders.length;
         if (chipOrders) { chipOrders.textContent = openCount? `Open orders: ${openCount}` : 'Open orders: 0'; chipOrders.className = 'chip ' + (openCount? 'warn':'ok'); }
         const riskOK = document.getElementById('last-action')?.textContent.startsWith('OK:');
         if (chipRisk) { chipRisk.textContent = riskOK? 'Risk: OK' : 'Risk: Paused'; chipRisk.className = 'chip ' + (riskOK? 'ok':'err'); }
+
+        updateAutopilotPanel(st.autopilot);
     } catch (e) {
         document.getElementById('status-box').textContent = 'Error: '+e;
     }
 }
 async function refreshLogs() {
     try {
         const L = await apiGet('logs', {tail: 200});
         const lines = L.logs || [];
         document.getElementById('log-box').textContent = lines.join('\n');
         renderActivity(lines);
     } catch (e) {
         document.getElementById('log-box').textContent = 'Log error: '+e;
     }
 }
 setInterval(refreshStatus, 5000);
 setInterval(refreshLogs, 7000);
 refreshStatus();
 refreshLogs();
+ensureAutopilotChart();
 
EOF
)
>>>>>>> 3156bb11
<|MERGE_RESOLUTION|>--- conflicted
+++ resolved
@@ -1,749 +1,3 @@
-<<<<<<< HEAD
-// Ensure Chart.js has required registrations for financial charts
-if (window.Chart) {
-    const { TimeSeriesScale, TimeScale, LinearScale, CategoryScale, Tooltip, Legend } = Chart;
-    if (TimeSeriesScale) Chart.register(TimeSeriesScale);
-    if (TimeScale) Chart.register(TimeScale);
-    if (LinearScale) Chart.register(LinearScale);
-    if (CategoryScale) Chart.register(CategoryScale);
-    if (Tooltip) Chart.register(Tooltip);
-    if (Legend) Chart.register(Legend);
-    // Financial plugin registration (if present)
-    if (Chart.FinancialController) Chart.register(Chart.FinancialController);
-    if (Chart.CandlestickController) Chart.register(Chart.CandlestickController);
-    if (Chart.OhlcController) Chart.register(Chart.OhlcController);
-    if (Chart.CandlestickElement) Chart.register(Chart.CandlestickElement);
-    if (Chart.OhlcElement) Chart.register(Chart.OhlcElement);
-}
-
-function escapeHtml(value) {
-    return String(value)
-        .replace(/&/g, '&amp;')
-        .replace(/</g, '&lt;')
-        .replace(/>/g, '&gt;')
-        .replace(/"/g, '&quot;')
-        .replace(/'/g, '&#39;');
-}
-
-// Tabs (Overview | Manual | Autopilot | Market)
-document.querySelectorAll('.tab-btn').forEach(btn => {
-    btn.addEventListener('click', () => {
-        document.querySelectorAll('.tab-btn').forEach(b => b.classList.remove('active'));
-        btn.classList.add('active');
-        const tab = btn.getAttribute('data-tab');
-        document.querySelectorAll('.tab-content').forEach(c => c.classList.add('hidden'));
-        const el = document.getElementById(tab);
-        if (el) el.classList.remove('hidden');
-        // Refresh status when switching back to Status tab
-        if (tab === 'overview-tab') { refreshStatus(); refreshLogs(); }
-        if (tab === 'autopilot-tab') {
-            const chart = ensureAutopilotChart();
-            if (chart) {
-                chart.data.datasets[0].data = autopilotHistory.map(d => ({ x: d.t, y: d.capital }));
-                chart.data.datasets[1].data = autopilotHistory.map(d => ({ x: d.t, y: d.pnl }));
-                chart.update();
-                chart.resize();
-            }
-        }
-    });
-});
-
-const autopilotHistory = [];
-let autopilotChart = null;
-let autopilotActionInFlight = null; // 'start' | 'stop' | null
-let autopilotQueuedStop = false;
-
-function ensureAutopilotChart() {
-    if (autopilotChart) return autopilotChart;
-    const canvas = document.getElementById('autopilot-usage-canvas');
-    if (!canvas || !window.Chart) return null;
-    if (!canvas.offsetWidth) return null;
-    const ctx = canvas.getContext('2d');
-    autopilotChart = new Chart(ctx, {
-        type: 'line',
-        data: {
-            datasets: [
-                {
-                    label: 'Capital Used (USD)',
-                    data: [],
-                    borderColor: '#2563eb',
-                    backgroundColor: 'rgba(37, 99, 235, 0.1)',
-                    fill: false,
-                    tension: 0.2,
-                    pointRadius: 0,
-                    yAxisID: 'y'
-                },
-                {
-                    label: 'Net P/L (USD)',
-                    data: [],
-                    borderColor: '#16a34a',
-                    backgroundColor: 'rgba(22, 163, 74, 0.1)',
-                    fill: false,
-                    tension: 0.2,
-                    pointRadius: 0,
-                    yAxisID: 'y1'
-                }
-            ]
-        },
-        options: {
-            responsive: true,
-            maintainAspectRatio: false,
-            parsing: false,
-            scales: {
-                x: { type: 'time', time: { unit: 'minute' }, ticks: { autoSkip: true } },
-                y: {
-                    position: 'left',
-                    ticks: {
-                        callback: v => Number(v).toLocaleString(undefined, { maximumFractionDigits: 0 })
-                    },
-                    title: { display: true, text: 'Capital Used (USD)' }
-                },
-                y1: {
-                    position: 'right',
-                    grid: { drawOnChartArea: false },
-                    ticks: {
-                        callback: v => Number(v).toLocaleString(undefined, { maximumFractionDigits: 0 })
-                    },
-                    title: { display: true, text: 'Net P/L (USD)' }
-                }
-            },
-            plugins: {
-                legend: { position: 'bottom' },
-                tooltip: {
-                    callbacks: {
-                        label: ctx => `${ctx.dataset.label}: $${Number(ctx.parsed.y).toLocaleString(undefined, { maximumFractionDigits: 2 })}`
-                    }
-                }
-            }
-        }
-    });
-    return autopilotChart;
-}
-
-async function apiGet(path, params = {}) {
-    const url = new URL(`/api/${path}`, location.origin);
-    Object.entries(params).forEach(([k, v]) => url.searchParams.append(k, v));
-    const resp = await fetch(url);
-    if (!resp.ok) {
-        const txt = await resp.text();
-        throw new Error(`API ${resp.status}: ${txt}`);
-    }
-    return resp.json();
-}
-async function apiPost(path, body) {
-    const resp = await fetch(`/api/${path}`, {
-        method: "POST",
-        headers: {"Content-Type": "application/json"},
-        body: JSON.stringify(body)
-    });
-    if (!resp.ok) {
-        const txt = await resp.text();
-        throw new Error(`API ${resp.status}: ${txt}`);
-    }
-    return resp.json();
-}
-
-/* ---------- Chart (optional) ---------- */
-document.getElementById('load-chart').addEventListener('click', async () => {
-    const symbol = document.getElementById('chart-symbol').value.trim();
-    const tf = document.getElementById('chart-timeframe').value;
-    try {
-        const data = await apiGet(
-            'bars',
-            { symbols: symbol, timeframe: tf, limit: 500 }
-        );
-        const container = data.bars || [];
-        const series = Array.isArray(container)
-            ? container
-            : (container[symbol] || container[symbol.replace('-', '/')] ||
-               container[Object.keys(container)[0]] || []);
-        const candles = series.map(b => ({
-            x: new Date(b.t || b.timestamp),
-            o: b.o ?? b.open,
-            h: b.h ?? b.high,
-            l: b.l ?? b.low,
-            c: b.c ?? b.close
-        }));
-        const ctx = document.getElementById('candles-canvas').getContext('2d');
-        const existing = Chart.getChart('candles-canvas');
-        if (existing) existing.destroy();
-        const unit = tf.includes('Day') ? 'day' : (tf.includes('Hour') ? 'hour' : 'minute');
-        // If candlestick controller not available, render a simple line as fallback
-        const hasCandle = !!(Chart.registry && Chart.registry.controllers.get && Chart.registry.controllers.get('candlestick'))
-            || !!Chart.CandlestickController;
-        const chartType = hasCandle ? 'candlestick' : 'line';
-        const chartData = hasCandle
-            ? { datasets: [{ label: String(symbol), data: candles }] }
-            : { datasets: [{ label: String(symbol), data: candles.map(c => ({ x: c.x, y: c.c })) }] };
-        window.candleChart = new Chart(ctx, {
-            type: chartType,
-            data: chartData,
-            options: {
-                responsive: true,
-                parsing: false,
-                scales: {
-                    x: { type: 'timeseries', time: { unit } },
-                    y: { type: 'linear', ticks: { callback: v => Number(v).toLocaleString() } }
-                }
-            }
-        });
-    } catch (e) { alert('Chart error: '+e.message); }
-});
-
-/* ---------- Ladder form ---------- */
-document.getElementById('ladder-form').addEventListener('submit', async e => {
-    e.preventDefault();
-    const f = e.target;
-    // Convert USD inputs to BTC using the latest price
-    const last = lastPriceCache || Number(document.getElementById('m-last')?.textContent.replace(/,/g,'')) || 0;
-    const usdPerRung = Number(f.size.value);
-    const usdMaxExposure = Number(f.max_exposure.value);
-    const sizeBtc = last ? (usdPerRung / last) : 0;
-    const maxBtc = last ? (usdMaxExposure / last) : 0;
-    const cfg = {
-        symbol: f.symbol.value.trim(),
-        direction: f.direction.value,
-        steps: Number(f.steps.value),
-        interval: Number(f.interval.value),
-        size: Number(sizeBtc.toFixed(8)),
-        max_exposure: Number(maxBtc.toFixed(8))
-    };
-    try { await apiPost('start-ladder', cfg); }
-    catch (err) { alert('Start error: '+err.message); }
-});
-document.getElementById('stop-btn').addEventListener('click', async () => {
-    try { await apiPost('stop-ladder', {}); }
-    catch (err) { alert('Stop error: '+err.message); }
-});
-
-// Nudge / Recenter
-const btnUp = document.getElementById('nudge-up');
-if (btnUp) btnUp.addEventListener('click', async ()=>{ try { await apiPost('nudge', { direction:'up' }); await refreshStatus(); } catch(e){ alert(e); } });
-const btnDn = document.getElementById('nudge-down');
-if (btnDn) btnDn.addEventListener('click', async ()=>{ try { await apiPost('nudge', { direction:'down' }); await refreshStatus(); } catch(e){ alert(e); } });
-const btnRc = document.getElementById('recenter-now');
-if (btnRc) btnRc.addEventListener('click', async ()=>{ try { await apiPost('recenter', {}); await refreshStatus(); } catch(e){ alert(e); } });
-
-const btnClose = document.getElementById('close-all');
-if (btnClose) btnClose.addEventListener('click', async ()=>{
-    if (!confirm('Close all open orders and flatten position at market?')) return;
-    try { await apiPost('close-all', {}); await refreshStatus(); }
-    catch (e) { alert('Close-all error: '+e); }
-});
-
-// Cancel open rungs only
-const btnCancel = document.getElementById('cancel-open');
-if (btnCancel) btnCancel.addEventListener('click', async ()=>{
-    try { await apiPost('cancel-open', {}); await refreshStatus(); }
-    catch (e) { alert('Cancel-open error: '+e.message); }
-});
-
-/* ---------- Autopilot ---------- */
-async function executeAutopilotStart(payload) {
-    if (autopilotActionInFlight === 'start' || autopilotActionInFlight === 'stop') {
-        return;
-    }
-    autopilotQueuedStop = false;
-    autopilotActionInFlight = 'start';
-    const startBtn = document.getElementById('start-autopilot');
-    const stopBtn = document.getElementById('stop-autopilot');
-    let snapshot = null;
-    if (startBtn) {
-        if (!startBtn.dataset.label) {
-            startBtn.dataset.label = startBtn.textContent || 'Start Autopilot';
-        }
-        startBtn.textContent = 'Starting…';
-        startBtn.disabled = true;
-    }
-    if (stopBtn) {
-        if (!stopBtn.dataset.label) {
-            stopBtn.dataset.label = stopBtn.textContent || 'Stop Autopilot';
-        }
-        stopBtn.disabled = true;
-    }
-    try {
-        const resp = await apiPost('start-autopilot', payload);
-        snapshot = resp?.autopilot || null;
-        if (snapshot) {
-            updateAutopilotPanel(snapshot);
-        }
-        await refreshStatus();
-    } catch (err) {
-        alert('Autopilot start error: ' + err.message);
-    } finally {
-        const runningAfter = snapshot ? !!snapshot.running : undefined;
-        if (startBtn) {
-            const label = startBtn.dataset.label || 'Start Autopilot';
-            startBtn.textContent = label;
-            startBtn.disabled = runningAfter === undefined ? false : runningAfter;
-            delete startBtn.dataset.label;
-        }
-        if (stopBtn) {
-            const label = stopBtn.dataset.label || 'Stop Autopilot';
-            stopBtn.textContent = label;
-            stopBtn.disabled = runningAfter === undefined ? true : !runningAfter;
-        }
-        autopilotActionInFlight = null;
-        if (autopilotQueuedStop && runningAfter) {
-            autopilotQueuedStop = false;
-            await executeAutopilotStop();
-        }
-    }
-}
-
-async function executeAutopilotStop() {
-    const stopBtn = document.getElementById('stop-autopilot');
-    const startBtn = document.getElementById('start-autopilot');
-    if (autopilotActionInFlight === 'stop') {
-        return;
-    }
-    if (autopilotActionInFlight === 'start') {
-        autopilotQueuedStop = true;
-        if (stopBtn) {
-            if (!stopBtn.dataset.label) {
-                stopBtn.dataset.label = stopBtn.textContent || 'Stop Autopilot';
-            }
-            stopBtn.textContent = 'Stopping when ready…';
-            stopBtn.disabled = true;
-        }
-        return;
-    }
-    autopilotActionInFlight = 'stop';
-    autopilotQueuedStop = false;
-    let snapshot = null;
-    if (stopBtn) {
-        if (!stopBtn.dataset.label) {
-            stopBtn.dataset.label = stopBtn.textContent || 'Stop Autopilot';
-        }
-        stopBtn.textContent = 'Stopping…';
-        stopBtn.disabled = true;
-    }
-    if (startBtn) {
-        if (!startBtn.dataset.label) {
-            startBtn.dataset.label = startBtn.textContent || 'Start Autopilot';
-        }
-        startBtn.disabled = true;
-    }
-    try {
-        const resp = await apiPost('stop-autopilot', {});
-        snapshot = resp?.autopilot || null;
-        if (snapshot) {
-            updateAutopilotPanel(snapshot);
-        }
-        await refreshStatus();
-    } catch (err) {
-        alert('Autopilot stop error: ' + err.message);
-    } finally {
-        const runningAfter = snapshot ? !!snapshot.running : undefined;
-        if (stopBtn) {
-            const label = stopBtn.dataset.label || 'Stop Autopilot';
-            stopBtn.textContent = label;
-            stopBtn.disabled = runningAfter === undefined ? false : runningAfter;
-            if (!runningAfter) {
-                delete stopBtn.dataset.label;
-            }
-        }
-        if (startBtn) {
-            const label = startBtn.dataset.label || 'Start Autopilot';
-            startBtn.textContent = label;
-            startBtn.disabled = runningAfter === undefined ? false : runningAfter;
-            if (!runningAfter) {
-                delete startBtn.dataset.label;
-            }
-        }
-        autopilotActionInFlight = null;
-    }
-}
-
-const autopilotForm = document.getElementById('autopilot-form');
-if (autopilotForm) {
-    autopilotForm.addEventListener('submit', async e => {
-        e.preventDefault();
-        if (autopilotActionInFlight === 'start' || autopilotActionInFlight === 'stop') {
-            return;
-        }
-        const fd = new FormData(autopilotForm);
-        const payload = {
-            symbol: String(fd.get('symbol') || '').trim(),
-            fast_window: Number(fd.get('fast_window')),
-            slow_window: Number(fd.get('slow_window')),
-            rsi_window: Number(fd.get('rsi_window')),
-            overbought: Number(fd.get('overbought')),
-            oversold: Number(fd.get('oversold')),
-            base_interval: Number(fd.get('base_interval')),
-            base_steps: Number(fd.get('base_steps')),
-            rung_notional: Number(fd.get('rung_notional')),
-            max_notional: Number(fd.get('max_notional')),
-            volatility_lookback: Number(fd.get('volatility_lookback')),
-            risk_multiplier: Number(fd.get('risk_multiplier')),
-            poll_seconds: Number(fd.get('poll_seconds')),
-        };
-        await executeAutopilotStart(payload);
-    });
-}
-const stopAutoBtn = document.getElementById('stop-autopilot');
-if (stopAutoBtn) {
-    stopAutoBtn.addEventListener('click', async () => {
-        await executeAutopilotStop();
-    });
-}
-
-// Presets
-const presets = {
-    cons: { steps: 5, interval: 300, size: 0.005 },
-    neut: { steps: 7, interval: 200, size: 0.01 },
-    aggr: { steps: 10, interval: 100, size: 0.015 },
-};
-[{id:'preset-cons',k:'cons'},{id:'preset-neut',k:'neut'},{id:'preset-aggr',k:'aggr'}].forEach(({id,k}) => {
-    const btn = document.getElementById(id);
-    if (btn) btn.addEventListener('click', () => {
-        const f = document.getElementById('ladder-form');
-        f.steps.value = presets[k].steps;
-        f.interval.value = presets[k].interval;
-        f.size.value = presets[k].size;
-        computePreview();
-    });
-});
-
-function computeRungs(last, direction, steps, interval) {
-    const dir = String(direction).toUpperCase() === 'BUY' ? -1 : 1;
-    const r = [];
-    for (let i=0;i<steps;i++) r.push(Number((last + dir*i*interval).toFixed(2)));
-    return r.sort((a,b)=>a-b);
-}
-async function computePreview() {
-    const f = document.getElementById('ladder-form');
-    const symbol = f.symbol.value.trim();
-    let last = Number(document.getElementById('m-last')?.textContent.replace(/,/g,'')) || 0;
-    if (!last) {
-        try {
-            const lp = await apiGet('bars', { symbols: symbol, timeframe: '1Min', limit: 1 });
-            const cont = lp.bars || {};
-            const arr = Array.isArray(cont) ? cont : (cont[symbol] || Object.values(cont)[0] || []);
-            last = arr?.[0]?.c || last;
-        } catch {}
-    }
-    const steps = Number(f.steps.value), interval = Number(f.interval.value), size = Number(f.size.value);
-    const rungs = computeRungs(last, f.direction.value, steps, interval);
-    const totalBtc = steps * size; const totalNotional = totalBtc * last;
-    const set = (id,v)=>{ const el=document.getElementById(id); if (el) el.textContent = (typeof v==='number')? v.toLocaleString(undefined,{maximumFractionDigits:2}):v; };
-    set('preview-total-btc', totalBtc); set('preview-total-notional', totalNotional);
-    set('preview-min', rungs[0]||0); set('preview-max', rungs[rungs.length-1]||0);
-    const list=document.getElementById('preview-list'); if (list) list.innerHTML = rungs.map(p=>`<li>$${p.toLocaleString()}</li>`).join('');
-    // preview usage vs capacity
-    const posBtc = Number((document.getElementById('m-position')?.textContent || '0').replace(/,/g,''));
-    const used = posBtc * last; set('preview-used', used); set('preview-remaining', Math.max(0, totalNotional - used));
-    // side panel mini rungs
-    const spR = document.getElementById('sp-rungs'); if (spR) spR.innerHTML = rungs.slice(0,8).map(p=>`<li>$${p.toLocaleString()}</li>`).join('');
-}
-['symbol','direction','steps','interval','size'].forEach(n=>{ const el=document.querySelector(`#ladder-form [name="${n}"]`); if(el) el.addEventListener('input', computePreview); });
-setTimeout(computePreview, 300);
-
-
-/* ---------- Auto‑refresh status & logs ---------- */
-function setText(id, value) { document.getElementById(id).textContent = value; }
-function setClass(el, cls) { el.classList.remove('positive','negative'); if (cls) el.classList.add(cls); }
-function fmt(n, d=2) { return Number(n).toLocaleString(undefined, {maximumFractionDigits: d}); }
-function renderOrders(tableId, orders) {
-    const tb = document.querySelector(`#${tableId} tbody`);
-    tb.innerHTML = orders.map(o => `
-        <tr>
-            <td>${o.side}</td>
-            <td>${o.qty ?? o.filled_qty}</td>
-            <td>${o.limit_price ?? o.filled_avg_price ?? ''}</td>
-            <td>${o.status ?? ''}</td>
-            <td title="${o.id}">${String(o.id).slice(0,8)}…</td>
-        </tr>
-    `).join('');
-}
-function renderActivity(logLines) {
-    const tb = document.querySelector('#activity tbody');
-    const events = [];
-    for (const line of logLines.slice(-50)) {
-        if (line.includes('Placed')) events.push({ t: line.slice(0,19), e: 'Placed', d: line.split('Placed ')[1] });
-        else if (line.includes('Cancelled stray')) events.push({ t: line.slice(0,19), e: 'Cancelled', d: line.split('Cancelled ')[1] });
-        else if (line.includes('Cancelled ')) events.push({ t: line.slice(0,19), e: 'Cancelled', d: line.split('Cancelled ')[1] });
-        else if (line.includes('Processed fill')) events.push({ t: line.slice(0,19), e: 'Filled', d: line.split('Processed fill ')[1] });
-        else if (line.includes('price')) events.push({ t: line.slice(0,19), e: 'Price', d: line.split('INFO ladder ')[1] || line });
-    }
-    tb.innerHTML = events.map(ev => `
-        <tr>
-            <td>${ev.t}</td>
-            <td>${ev.e}</td>
-            <td>${ev.d || ''}</td>
-        </tr>
-    `).join('');
-}
-
-function renderAutopilotHistory(auto) {
-    const body = document.getElementById('auto-history-body');
-    if (!body) return;
-    const rows = (auto?.history || []).slice(-60).reverse();
-    if (!rows.length) {
-        body.innerHTML = '<tr><td colspan="7">Waiting for the next autopilot run…</td></tr>';
-        return;
-    }
-    const fmtPct = v => (v == null ? '—' : `${Number(v).toFixed(2)}%`);
-    const fmtRsi = v => (v == null ? '—' : Number(v).toFixed(2));
-    const fmtPrice = v => (v == null ? '—' : `$${Number(v).toLocaleString(undefined, { maximumFractionDigits: 2 })}`);
-    body.innerHTML = rows.map(entry => {
-        const time = entry.ts ? new Date(entry.ts).toLocaleTimeString() : '—';
-        const action = escapeHtml(entry.action || '—');
-        const note = escapeHtml(entry.note || '—');
-        const trend = fmtPct(entry.trend_pct);
-        const vol = fmtPct(entry.volatility_pct);
-        const rsi = fmtRsi(entry.rsi);
-        const price = fmtPrice(entry.price);
-        return `
-            <tr>
-                <td>${escapeHtml(time)}</td>
-                <td>${action}</td>
-                <td>${note}</td>
-                <td>${escapeHtml(trend)}</td>
-                <td>${escapeHtml(vol)}</td>
-                <td>${escapeHtml(rsi)}</td>
-                <td>${escapeHtml(price)}</td>
-            </tr>
-        `;
-    }).join('');
-}
-
-function updateAutopilotPanel(auto) {
-    const stateBadge = document.getElementById('auto-state');
-    if (!stateBadge) return;
-    const running = !!(auto && auto.running);
-    stateBadge.textContent = running ? 'Running' : 'Idle';
-    stateBadge.className = running ? 'badge badge-on' : 'badge badge-off';
-    const startBtn = document.getElementById('start-autopilot');
-    const stopBtn = document.getElementById('stop-autopilot');
-    if (startBtn) {
-        const shouldDisable = running || autopilotActionInFlight === 'start' || autopilotActionInFlight === 'stop';
-        startBtn.disabled = shouldDisable;
-    }
-    if (stopBtn) {
-        const shouldDisable = autopilotActionInFlight === 'start' || autopilotActionInFlight === 'stop' || !running;
-        stopBtn.disabled = shouldDisable;
-    }
-    const set = (id, val) => {
-        const el = document.getElementById(id);
-        if (el) el.textContent = val;
-    };
-    let signalLabel = 'Idle';
-    if (running) {
-        if (auto?.last_signal && auto.last_signal !== 'stopped') {
-            signalLabel = auto.last_signal.toUpperCase();
-        } else {
-            signalLabel = 'Watching';
-        }
-    }
-    set('auto-last-signal', signalLabel);
-    const note = running
-        ? (auto?.last_reason || 'Waiting for EMA / RSI alignment')
-        : '—';
-    set('auto-last-reason', note);
-    const pollSeconds = auto?.config?.poll_seconds;
-    if (running && pollSeconds) {
-        const cadence = `${pollSeconds}s cadence`;
-        if (auto?.last_run) {
-            const last = new Date(auto.last_run);
-            if (!Number.isNaN(last.getTime())) {
-                const next = new Date(last.getTime() + pollSeconds * 1000);
-                set('auto-next-poll', `${cadence} · next ~${next.toLocaleTimeString()}`);
-            } else {
-                set('auto-next-poll', cadence);
-            }
-        } else {
-            set('auto-next-poll', cadence);
-        }
-    } else if (pollSeconds) {
-        set('auto-next-poll', `${pollSeconds}s cadence (configured)`);
-    } else {
-        set('auto-next-poll', '—');
-    }
-    const decision = auto?.last_decision || {};
-    set('auto-trend', decision.trend_pct != null ? `${decision.trend_pct.toFixed(2)}%` : '—');
-    set('auto-vol', decision.volatility_pct != null ? `${decision.volatility_pct.toFixed(2)}%` : '—');
-    set('auto-rsi', decision.rsi != null ? decision.rsi.toFixed(2) : '—');
-    set('auto-price', decision.price != null ? fmt(decision.price, 2) : '—');
-    const applied = auto?.applied_ladder;
-    if (applied) {
-        const summary = `${applied.direction} · ${applied.steps} steps @ $${Number(applied.interval).toFixed(2)} (size ${Number(applied.size).toFixed(6)})`;
-        set('auto-applied', summary);
-    } else {
-        set('auto-applied', '—');
-    }
-    set('auto-last-run', auto?.last_run ? new Date(auto.last_run).toLocaleTimeString() : '—');
-    const errEl = document.getElementById('auto-error');
-    if (errEl) {
-        const hasError = !!auto?.last_error;
-        errEl.textContent = hasError ? auto.last_error : '—';
-        errEl.classList.toggle('negative', hasError);
-    }
-    const cfgEl = document.getElementById('auto-config');
-    if (cfgEl) {
-        cfgEl.textContent = auto?.config ? JSON.stringify(auto.config, null, 2) : '{}';
-    }
-    renderAutopilotHistory(auto);
-}
-
-let lastPriceCache = 0;
-async function refreshStatus() {
-    try {
-        const st = await apiGet('status');
-        document.getElementById('status-box').textContent =
-            JSON.stringify(st, null, 2);
-
-        // Badge and buttons
-        const running = !!st.running;
-        const badge = document.getElementById('bot-state');
-        badge.textContent = running ? 'Running' : 'Stopped';
-        badge.className = running ? 'badge badge-on' : 'badge badge-off';
-        document.getElementById('start-btn').disabled = running;
-        document.getElementById('stop-btn').disabled = !running;
-
-        // Metrics
-        setText('m-position', fmt(st.position_qty, 6));
-        setText('m-avgprice', fmt(st.avg_price, 2));
-        setText('m-pnl', fmt(st.realized_pnl, 2));
-        setText('m-openorders', st.open_orders.length);
-
-        // Last price from status (backend) or fallback via bars
-        if (st.last_price) { lastPriceCache = st.last_price; }
-        else {
-            try {
-                const lp = await apiGet('bars', { symbols: st.config?.symbol || 'BTC/USD', timeframe: '1Min', limit: 1 });
-                const barCont = lp.bars || {};
-                const arr = Array.isArray(barCont) ? barCont : (barCont[st.config?.symbol || 'BTC/USD'] || Object.values(barCont)[0] || []);
-                lastPriceCache = arr?.[0]?.c ?? lastPriceCache;
-            } catch {}
-        }
-        setText('m-last', fmt(lastPriceCache, 2));
-        const upnlVal = st.unrealized_pnl_usd ?? ((st.position_qty || 0) * ((lastPriceCache || 0) - (st.avg_price || 0)));
-        const upnlEl = document.getElementById('m-upnl');
-        setText('m-upnl', fmt(upnlVal, 2));
-        setClass(upnlEl, upnlVal >= 0 ? 'positive' : 'negative');
-
-        // Capital used and max notional estimates
-        const steps = st.config?.steps || 0;
-        const size = st.config?.size || 0;
-        const maxExposureBtc = st.config?.max_exposure || 0;
-        const maxNotional = (steps * size) * (lastPriceCache || 0);
-        const capitalUsed = (st.position_qty || 0) * (lastPriceCache || 0);
-        const remaining = Math.max(0, maxNotional - capitalUsed);
-        setText('m-capused', fmt(capitalUsed, 2));
-        setText('m-maxnotional', fmt(maxNotional, 2));
-        setText('m-remaining', fmt(remaining, 2));
-        const realized = Number.isFinite(st.realized_pnl) ? st.realized_pnl : 0;
-        const netPnl = realized + (Number.isFinite(upnlVal) ? upnlVal : 0);
-        const point = {
-            t: new Date(),
-            capital: Number.isFinite(capitalUsed) ? capitalUsed : 0,
-            pnl: Number.isFinite(netPnl) ? netPnl : 0
-        };
-        autopilotHistory.push(point);
-        if (autopilotHistory.length > 240) autopilotHistory.shift();
-        const chart = ensureAutopilotChart();
-        if (chart) {
-            chart.data.datasets[0].data = autopilotHistory.map(d => ({ x: d.t, y: d.capital }));
-            chart.data.datasets[1].data = autopilotHistory.map(d => ({ x: d.t, y: d.pnl }));
-            chart.update('none');
-        }
-        // highlight if near exposure cap
-        if (st.position_qty >= maxExposureBtc * 0.95) {
-            document.getElementById('m-position').classList.add('negative');
-        } else {
-            document.getElementById('m-position').classList.remove('negative');
-        }
-
-        // Risk banner
-        const lossEnabled = document.getElementById('risk-enable-loss')?.checked;
-        const cap = Number(document.getElementById('risk-losscap')?.value || 0);
-        const volEnabled = document.getElementById('risk-enable-vol')?.checked;
-        const vol = Number(document.getElementById('risk-vol')?.value || 0);
-        const dailyOK = !lossEnabled || (st.realized_pnl + upnlVal >= -Math.abs(cap));
-        const percMove = st.avg_price ? Math.abs((lastPriceCache - st.avg_price)/st.avg_price)*100 : 0;
-        const volOK = !volEnabled || percMove <= Math.abs(vol);
-        const banner = document.getElementById('last-action');
-        if (banner) {
-            banner.textContent = (dailyOK && volOK)
-                ? `OK: position ${fmt(st.position_qty,6)} BTC, ${st.open_orders.length} open rungs`
-                : `PAUSED: ${!dailyOK?`Daily loss cap hit (${fmt(st.realized_pnl+upnlVal,2)})`:''} ${!volOK?`Vol ${percMove.toFixed(2)}% > ${vol}%`:''}`.trim();
-        }
-
-        // Side panel snapshot
-        setText('sp-open', st.open_orders.length);
-        setText('sp-position', fmt(st.position_qty,6));
-        setText('sp-avg', fmt(st.avg_price,2));
-        setText('sp-last', fmt(lastPriceCache,2));
-        const spUpnl = document.getElementById('sp-upnl');
-        if (spUpnl) { spUpnl.textContent = fmt(upnlVal,2); setClass(spUpnl, upnlVal>=0?'positive':'negative'); }
-        setText('sp-rpnl', fmt(st.realized_pnl,2));
-        setText('sp-used', fmt(capitalUsed,2));
-        setText('sp-remaining', fmt(remaining,2));
-        const rungMin = document.getElementById('preview-min')?.textContent || '-';
-        const rungMax = document.getElementById('preview-max')?.textContent || '-';
-        setText('sp-range', `$${rungMin} – $${rungMax}`);
-        setText('sp-action', st.last_action || '-');
-
-        // Top PnL & Funds Strip
-        setText('strip-pos', fmt(st.position_qty, 6));
-        setText('strip-avg', fmt(st.avg_price, 2));
-        const upEl = document.getElementById('strip-upnl');
-        if (upEl) { upEl.textContent = fmt(upnlVal, 2); setClass(upEl, upnlVal>=0?'positive':'negative'); }
-        const pct = (st.unrealized_pnl_pct != null) ? st.unrealized_pnl_pct : ((st.avg_price? ((lastPriceCache - st.avg_price)/st.avg_price*100):0));
-        setText('strip-upct', fmt(pct, 2));
-        const day = (st.day_realized_pnl_usd != null) ? st.day_realized_pnl_usd : 0;
-        const dayEl = document.getElementById('strip-day'); if (dayEl) { dayEl.textContent = fmt(day,2); setClass(dayEl, day>=0?'positive':'negative'); }
-        setText('strip-used', fmt(st.capital_used ?? capitalUsed, 2));
-        setText('strip-cap', fmt(st.capacity_remaining ?? remaining, 2));
-        setText('strip-open', st.open_order_count ?? st.open_orders.length);
-
-        // Account funds (cash/equity/buying power)
-        try {
-            const acct = await apiGet('account');
-            setText('strip-cash', fmt(acct.cash ?? 0, 2));
-            setText('strip-equity', fmt(acct.equity ?? acct.portfolio_value ?? 0, 2));
-            setText('strip-bp', fmt(acct.buying_power ?? 0, 2));
-        } catch {}
-
-        // Tables
-        renderOrders('open-orders', st.open_orders);
-        renderOrders('filled-orders', st.filled_orders);
-
-        // Status chips: bot state, flat/position, orders present, risk
-        const chipBot = document.getElementById('chip-bot');
-        const chipFlat = document.getElementById('chip-flat');
-        const chipOrders = document.getElementById('chip-orders');
-        const chipRisk = document.getElementById('chip-risk');
-        if (chipBot) { chipBot.textContent = running? 'Bot: Running' : 'Bot: Stopped'; chipBot.className = 'chip ' + (running?'ok':'warn'); }
-        const isFlat = Math.abs(st.position_qty || 0) < 1e-8;
-        if (chipFlat) { chipFlat.textContent = isFlat? 'Position: Flat' : `Position: ${fmt(st.position_qty,6)} BTC`; chipFlat.className = 'chip '+(isFlat?'ok':'warn'); }
-        const openCount = st.open_order_count ?? st.open_orders.length;
-        if (chipOrders) { chipOrders.textContent = openCount? `Open orders: ${openCount}` : 'Open orders: 0'; chipOrders.className = 'chip ' + (openCount? 'warn':'ok'); }
-        const riskOK = document.getElementById('last-action')?.textContent.startsWith('OK:');
-        if (chipRisk) { chipRisk.textContent = riskOK? 'Risk: OK' : 'Risk: Paused'; chipRisk.className = 'chip ' + (riskOK? 'ok':'err'); }
-
-        updateAutopilotPanel(st.autopilot);
-    } catch (e) {
-        document.getElementById('status-box').textContent = 'Error: '+e;
-    }
-}
-async function refreshLogs() {
-    try {
-        const L = await apiGet('logs', {tail: 200});
-        const lines = L.logs || [];
-        document.getElementById('log-box').textContent = lines.join('\n');
-        renderActivity(lines);
-    } catch (e) {
-        document.getElementById('log-box').textContent = 'Log error: '+e;
-    }
-}
-setInterval(refreshStatus, 5000);
-setInterval(refreshLogs, 7000);
-refreshStatus();
-refreshLogs();
-ensureAutopilotChart();
-=======
  // Ensure Chart.js has required registrations for financial charts
  if (window.Chart) {
      const { TimeSeriesScale, TimeScale, LinearScale, CategoryScale, Tooltip, Legend } = Chart;
@@ -1360,5 +614,4 @@
 +ensureAutopilotChart();
  
 EOF
-)
->>>>>>> 3156bb11
+)