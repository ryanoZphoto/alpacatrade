// Ensure Chart.js has required registrations for financial charts
if (window.Chart) {
    const { TimeSeriesScale, TimeScale, LinearScale, CategoryScale, Tooltip, Legend } = Chart;
    if (TimeSeriesScale) Chart.register(TimeSeriesScale);
    if (TimeScale) Chart.register(TimeScale);
    if (LinearScale) Chart.register(LinearScale);
    if (CategoryScale) Chart.register(CategoryScale);
    if (Tooltip) Chart.register(Tooltip);
    if (Legend) Chart.register(Legend);
    // Financial plugin registration (if present)
    if (Chart.FinancialController) Chart.register(Chart.FinancialController);
    if (Chart.CandlestickController) Chart.register(Chart.CandlestickController);
    if (Chart.OhlcController) Chart.register(Chart.OhlcController);
    if (Chart.CandlestickElement) Chart.register(Chart.CandlestickElement);
    if (Chart.OhlcElement) Chart.register(Chart.OhlcElement);
}

function escapeHtml(value) {
    return String(value)
        .replace(/&/g, '&amp;')
        .replace(/</g, '&lt;')
        .replace(/>/g, '&gt;')
        .replace(/"/g, '&quot;')
        .replace(/'/g, '&#39;');
}

// Tabs (Overview | Manual | Autopilot | Market)
document.querySelectorAll('.tab-btn').forEach(btn => {
    btn.addEventListener('click', () => {
        document.querySelectorAll('.tab-btn').forEach(b => b.classList.remove('active'));
        btn.classList.add('active');
        const tab = btn.getAttribute('data-tab');
        document.querySelectorAll('.tab-content').forEach(c => c.classList.add('hidden'));
        const el = document.getElementById(tab);
        if (el) el.classList.remove('hidden');
        // Refresh status when switching back to Status tab
        if (tab === 'overview-tab') { refreshStatus(); refreshLogs(); }
        if (tab === 'autopilot-tab') {
            const chart = ensureAutopilotChart();
            if (chart) {
                chart.data.datasets[0].data = autopilotHistory.map(d => ({ x: d.t, y: d.capital }));
                chart.data.datasets[1].data = autopilotHistory.map(d => ({ x: d.t, y: d.pnl }));
                chart.update();
                chart.resize();
            }
        }
    });
});

const autopilotHistory = [];
let autopilotChart = null;
<<<<<<< HEAD
let autopilotActionInFlight = null; // 'start' | 'stop' | null
let autopilotQueuedStop = false;
=======
>>>>>>> b6120132

function ensureAutopilotChart() {
    if (autopilotChart) return autopilotChart;
    const canvas = document.getElementById('autopilot-usage-canvas');
    if (!canvas || !window.Chart) return null;
    if (!canvas.offsetWidth) return null;
    const ctx = canvas.getContext('2d');
    autopilotChart = new Chart(ctx, {
        type: 'line',
        data: {
            datasets: [
                {
                    label: 'Capital Used (USD)',
                    data: [],
                    borderColor: '#2563eb',
                    backgroundColor: 'rgba(37, 99, 235, 0.1)',
                    fill: false,
                    tension: 0.2,
                    pointRadius: 0,
                    yAxisID: 'y'
                },
                {
                    label: 'Net P/L (USD)',
                    data: [],
                    borderColor: '#16a34a',
                    backgroundColor: 'rgba(22, 163, 74, 0.1)',
                    fill: false,
                    tension: 0.2,
                    pointRadius: 0,
                    yAxisID: 'y1'
                }
            ]
        },
        options: {
            responsive: true,
            maintainAspectRatio: false,
            parsing: false,
            scales: {
                x: { type: 'time', time: { unit: 'minute' }, ticks: { autoSkip: true } },
                y: {
                    position: 'left',
                    ticks: {
                        callback: v => Number(v).toLocaleString(undefined, { maximumFractionDigits: 0 })
                    },
                    title: { display: true, text: 'Capital Used (USD)' }
                },
                y1: {
                    position: 'right',
                    grid: { drawOnChartArea: false },
                    ticks: {
                        callback: v => Number(v).toLocaleString(undefined, { maximumFractionDigits: 0 })
                    },
                    title: { display: true, text: 'Net P/L (USD)' }
                }
            },
            plugins: {
                legend: { position: 'bottom' },
                tooltip: {
                    callbacks: {
                        label: ctx => `${ctx.dataset.label}: $${Number(ctx.parsed.y).toLocaleString(undefined, { maximumFractionDigits: 2 })}`
                    }
                }
            }
        }
    });
    return autopilotChart;
}

async function apiGet(path, params = {}) {
    const url = new URL(`/api/${path}`, location.origin);
    Object.entries(params).forEach(([k, v]) => url.searchParams.append(k, v));
    const resp = await fetch(url);
    if (!resp.ok) {
        const txt = await resp.text();
        throw new Error(`API ${resp.status}: ${txt}`);
    }
    return resp.json();
}
async function apiPost(path, body) {
    const resp = await fetch(`/api/${path}`, {
        method: "POST",
        headers: {"Content-Type": "application/json"},
        body: JSON.stringify(body)
    });
    if (!resp.ok) {
        const txt = await resp.text();
        throw new Error(`API ${resp.status}: ${txt}`);
    }
    return resp.json();
}

/* ---------- Chart (optional) ---------- */
document.getElementById('load-chart').addEventListener('click', async () => {
    const symbol = document.getElementById('chart-symbol').value.trim();
    const tf = document.getElementById('chart-timeframe').value;
    try {
        const data = await apiGet(
            'bars',
            { symbols: symbol, timeframe: tf, limit: 500 }
        );
        const container = data.bars || [];
        const series = Array.isArray(container)
            ? container
            : (container[symbol] || container[symbol.replace('-', '/')] ||
               container[Object.keys(container)[0]] || []);
        const candles = series.map(b => ({
            x: new Date(b.t || b.timestamp),
            o: b.o ?? b.open,
            h: b.h ?? b.high,
            l: b.l ?? b.low,
            c: b.c ?? b.close
        }));
        const ctx = document.getElementById('candles-canvas').getContext('2d');
        const existing = Chart.getChart('candles-canvas');
        if (existing) existing.destroy();
        const unit = tf.includes('Day') ? 'day' : (tf.includes('Hour') ? 'hour' : 'minute');
        // If candlestick controller not available, render a simple line as fallback
        const hasCandle = !!(Chart.registry && Chart.registry.controllers.get && Chart.registry.controllers.get('candlestick'))
            || !!Chart.CandlestickController;
        const chartType = hasCandle ? 'candlestick' : 'line';
        const chartData = hasCandle
            ? { datasets: [{ label: String(symbol), data: candles }] }
            : { datasets: [{ label: String(symbol), data: candles.map(c => ({ x: c.x, y: c.c })) }] };
        window.candleChart = new Chart(ctx, {
            type: chartType,
            data: chartData,
            options: {
                responsive: true,
                parsing: false,
                scales: {
                    x: { type: 'timeseries', time: { unit } },
                    y: { type: 'linear', ticks: { callback: v => Number(v).toLocaleString() } }
                }
            }
        });
    } catch (e) { alert('Chart error: '+e.message); }
});

/* ---------- Ladder form ---------- */
document.getElementById('ladder-form').addEventListener('submit', async e => {
    e.preventDefault();
    const f = e.target;
    // Convert USD inputs to BTC using the latest price
    const last = lastPriceCache || Number(document.getElementById('m-last')?.textContent.replace(/,/g,'')) || 0;
    const usdPerRung = Number(f.size.value);
    const usdMaxExposure = Number(f.max_exposure.value);
    const sizeBtc = last ? (usdPerRung / last) : 0;
    const maxBtc = last ? (usdMaxExposure / last) : 0;
    const cfg = {
        symbol: f.symbol.value.trim(),
        direction: f.direction.value,
        steps: Number(f.steps.value),
        interval: Number(f.interval.value),
        size: Number(sizeBtc.toFixed(8)),
        max_exposure: Number(maxBtc.toFixed(8))
    };
    try { await apiPost('start-ladder', cfg); }
    catch (err) { alert('Start error: '+err.message); }
});
document.getElementById('stop-btn').addEventListener('click', async () => {
    try { await apiPost('stop-ladder', {}); }
    catch (err) { alert('Stop error: '+err.message); }
});

// Nudge / Recenter
const btnUp = document.getElementById('nudge-up');
if (btnUp) btnUp.addEventListener('click', async ()=>{ try { await apiPost('nudge', { direction:'up' }); await refreshStatus(); } catch(e){ alert(e); } });
const btnDn = document.getElementById('nudge-down');
if (btnDn) btnDn.addEventListener('click', async ()=>{ try { await apiPost('nudge', { direction:'down' }); await refreshStatus(); } catch(e){ alert(e); } });
const btnRc = document.getElementById('recenter-now');
if (btnRc) btnRc.addEventListener('click', async ()=>{ try { await apiPost('recenter', {}); await refreshStatus(); } catch(e){ alert(e); } });

const btnClose = document.getElementById('close-all');
if (btnClose) btnClose.addEventListener('click', async ()=>{
    if (!confirm('Close all open orders and flatten position at market?')) return;
    try { await apiPost('close-all', {}); await refreshStatus(); }
    catch (e) { alert('Close-all error: '+e); }
});

// Cancel open rungs only
const btnCancel = document.getElementById('cancel-open');
if (btnCancel) btnCancel.addEventListener('click', async ()=>{
    try { await apiPost('cancel-open', {}); await refreshStatus(); }
    catch (e) { alert('Cancel-open error: '+e.message); }
});

/* ---------- Autopilot ---------- */
<<<<<<< HEAD
async function executeAutopilotStart(payload) {
    if (autopilotActionInFlight === 'start' || autopilotActionInFlight === 'stop') {
        return;
    }
    autopilotQueuedStop = false;
    autopilotActionInFlight = 'start';
    const startBtn = document.getElementById('start-autopilot');
    const stopBtn = document.getElementById('stop-autopilot');
    let snapshot = null;
    if (startBtn) {
        if (!startBtn.dataset.label) {
            startBtn.dataset.label = startBtn.textContent || 'Start Autopilot';
        }
        startBtn.textContent = 'Starting…';
        startBtn.disabled = true;
    }
    if (stopBtn) {
        if (!stopBtn.dataset.label) {
            stopBtn.dataset.label = stopBtn.textContent || 'Stop Autopilot';
        }
        stopBtn.disabled = true;
    }
    try {
        const resp = await apiPost('start-autopilot', payload);
        snapshot = resp?.autopilot || null;
        if (snapshot) {
            updateAutopilotPanel(snapshot);
        }
        await refreshStatus();
    } catch (err) {
        alert('Autopilot start error: ' + err.message);
    } finally {
        const runningAfter = snapshot ? !!snapshot.running : undefined;
        if (startBtn) {
            const label = startBtn.dataset.label || 'Start Autopilot';
            startBtn.textContent = label;
            startBtn.disabled = runningAfter === undefined ? false : runningAfter;
            delete startBtn.dataset.label;
        }
        if (stopBtn) {
            const label = stopBtn.dataset.label || 'Stop Autopilot';
            stopBtn.textContent = label;
            stopBtn.disabled = runningAfter === undefined ? true : !runningAfter;
        }
        autopilotActionInFlight = null;
        if (autopilotQueuedStop && runningAfter) {
            autopilotQueuedStop = false;
            await executeAutopilotStop();
        }
    }
}

async function executeAutopilotStop() {
    const stopBtn = document.getElementById('stop-autopilot');
    const startBtn = document.getElementById('start-autopilot');
    if (autopilotActionInFlight === 'stop') {
        return;
    }
    if (autopilotActionInFlight === 'start') {
        autopilotQueuedStop = true;
        if (stopBtn) {
            if (!stopBtn.dataset.label) {
                stopBtn.dataset.label = stopBtn.textContent || 'Stop Autopilot';
            }
            stopBtn.textContent = 'Stopping when ready…';
            stopBtn.disabled = true;
        }
        return;
    }
    autopilotActionInFlight = 'stop';
    autopilotQueuedStop = false;
    let snapshot = null;
    if (stopBtn) {
        if (!stopBtn.dataset.label) {
            stopBtn.dataset.label = stopBtn.textContent || 'Stop Autopilot';
        }
        stopBtn.textContent = 'Stopping…';
        stopBtn.disabled = true;
    }
    if (startBtn) {
        if (!startBtn.dataset.label) {
            startBtn.dataset.label = startBtn.textContent || 'Start Autopilot';
        }
        startBtn.disabled = true;
    }
    try {
        const resp = await apiPost('stop-autopilot', {});
        snapshot = resp?.autopilot || null;
        if (snapshot) {
            updateAutopilotPanel(snapshot);
        }
        await refreshStatus();
    } catch (err) {
        alert('Autopilot stop error: ' + err.message);
    } finally {
        const runningAfter = snapshot ? !!snapshot.running : undefined;
        if (stopBtn) {
            const label = stopBtn.dataset.label || 'Stop Autopilot';
            stopBtn.textContent = label;
            stopBtn.disabled = runningAfter === undefined ? false : runningAfter;
            if (!runningAfter) {
                delete stopBtn.dataset.label;
            }
        }
        if (startBtn) {
            const label = startBtn.dataset.label || 'Start Autopilot';
            startBtn.textContent = label;
            startBtn.disabled = runningAfter === undefined ? false : runningAfter;
            if (!runningAfter) {
                delete startBtn.dataset.label;
            }
        }
        autopilotActionInFlight = null;
    }
}

=======
>>>>>>> b6120132
const autopilotForm = document.getElementById('autopilot-form');
if (autopilotForm) {
    autopilotForm.addEventListener('submit', async e => {
        e.preventDefault();
<<<<<<< HEAD
        if (autopilotActionInFlight === 'start' || autopilotActionInFlight === 'stop') {
            return;
        }
=======
>>>>>>> b6120132
        const fd = new FormData(autopilotForm);
        const payload = {
            symbol: String(fd.get('symbol') || '').trim(),
            fast_window: Number(fd.get('fast_window')),
            slow_window: Number(fd.get('slow_window')),
            rsi_window: Number(fd.get('rsi_window')),
            overbought: Number(fd.get('overbought')),
            oversold: Number(fd.get('oversold')),
            base_interval: Number(fd.get('base_interval')),
            base_steps: Number(fd.get('base_steps')),
            rung_notional: Number(fd.get('rung_notional')),
            max_notional: Number(fd.get('max_notional')),
            volatility_lookback: Number(fd.get('volatility_lookback')),
            risk_multiplier: Number(fd.get('risk_multiplier')),
            poll_seconds: Number(fd.get('poll_seconds')),
        };
<<<<<<< HEAD
        await executeAutopilotStart(payload);
=======
        try {
            await apiPost('start-autopilot', payload);
            await refreshStatus();
        } catch (err) {
            alert('Autopilot start error: ' + err.message);
        }
>>>>>>> b6120132
    });
}
const stopAutoBtn = document.getElementById('stop-autopilot');
if (stopAutoBtn) {
    stopAutoBtn.addEventListener('click', async () => {
<<<<<<< HEAD
        await executeAutopilotStop();
=======
        try {
            await apiPost('stop-autopilot', {});
            await refreshStatus();
        } catch (err) {
            alert('Autopilot stop error: ' + err.message);
        }
>>>>>>> b6120132
    });
}

// Presets
const presets = {
    cons: { steps: 5, interval: 300, size: 0.005 },
    neut: { steps: 7, interval: 200, size: 0.01 },
    aggr: { steps: 10, interval: 100, size: 0.015 },
};
[{id:'preset-cons',k:'cons'},{id:'preset-neut',k:'neut'},{id:'preset-aggr',k:'aggr'}].forEach(({id,k}) => {
    const btn = document.getElementById(id);
    if (btn) btn.addEventListener('click', () => {
        const f = document.getElementById('ladder-form');
        f.steps.value = presets[k].steps;
        f.interval.value = presets[k].interval;
        f.size.value = presets[k].size;
        computePreview();
    });
});

function computeRungs(last, direction, steps, interval) {
    const dir = String(direction).toUpperCase() === 'BUY' ? -1 : 1;
    const r = [];
    for (let i=0;i<steps;i++) r.push(Number((last + dir*i*interval).toFixed(2)));
    return r.sort((a,b)=>a-b);
}
async function computePreview() {
    const f = document.getElementById('ladder-form');
    const symbol = f.symbol.value.trim();
    let last = Number(document.getElementById('m-last')?.textContent.replace(/,/g,'')) || 0;
    if (!last) {
        try {
            const lp = await apiGet('bars', { symbols: symbol, timeframe: '1Min', limit: 1 });
            const cont = lp.bars || {};
            const arr = Array.isArray(cont) ? cont : (cont[symbol] || Object.values(cont)[0] || []);
            last = arr?.[0]?.c || last;
        } catch {}
    }
    const steps = Number(f.steps.value), interval = Number(f.interval.value), size = Number(f.size.value);
    const rungs = computeRungs(last, f.direction.value, steps, interval);
    const totalBtc = steps * size; const totalNotional = totalBtc * last;
    const set = (id,v)=>{ const el=document.getElementById(id); if (el) el.textContent = (typeof v==='number')? v.toLocaleString(undefined,{maximumFractionDigits:2}):v; };
    set('preview-total-btc', totalBtc); set('preview-total-notional', totalNotional);
    set('preview-min', rungs[0]||0); set('preview-max', rungs[rungs.length-1]||0);
    const list=document.getElementById('preview-list'); if (list) list.innerHTML = rungs.map(p=>`<li>$${p.toLocaleString()}</li>`).join('');
    // preview usage vs capacity
    const posBtc = Number((document.getElementById('m-position')?.textContent || '0').replace(/,/g,''));
    const used = posBtc * last; set('preview-used', used); set('preview-remaining', Math.max(0, totalNotional - used));
    // side panel mini rungs
    const spR = document.getElementById('sp-rungs'); if (spR) spR.innerHTML = rungs.slice(0,8).map(p=>`<li>$${p.toLocaleString()}</li>`).join('');
}
['symbol','direction','steps','interval','size'].forEach(n=>{ const el=document.querySelector(`#ladder-form [name="${n}"]`); if(el) el.addEventListener('input', computePreview); });
setTimeout(computePreview, 300);


/* ---------- Auto‑refresh status & logs ---------- */
function setText(id, value) { document.getElementById(id).textContent = value; }
function setClass(el, cls) { el.classList.remove('positive','negative'); if (cls) el.classList.add(cls); }
function fmt(n, d=2) { return Number(n).toLocaleString(undefined, {maximumFractionDigits: d}); }
function renderOrders(tableId, orders) {
    const tb = document.querySelector(`#${tableId} tbody`);
    tb.innerHTML = orders.map(o => `
        <tr>
            <td>${o.side}</td>
            <td>${o.qty ?? o.filled_qty}</td>
            <td>${o.limit_price ?? o.filled_avg_price ?? ''}</td>
            <td>${o.status ?? ''}</td>
            <td title="${o.id}">${String(o.id).slice(0,8)}…</td>
        </tr>
    `).join('');
}
function renderActivity(logLines) {
    const tb = document.querySelector('#activity tbody');
    const events = [];
    for (const line of logLines.slice(-50)) {
        if (line.includes('Placed')) events.push({ t: line.slice(0,19), e: 'Placed', d: line.split('Placed ')[1] });
        else if (line.includes('Cancelled stray')) events.push({ t: line.slice(0,19), e: 'Cancelled', d: line.split('Cancelled ')[1] });
        else if (line.includes('Cancelled ')) events.push({ t: line.slice(0,19), e: 'Cancelled', d: line.split('Cancelled ')[1] });
        else if (line.includes('Processed fill')) events.push({ t: line.slice(0,19), e: 'Filled', d: line.split('Processed fill ')[1] });
        else if (line.includes('price')) events.push({ t: line.slice(0,19), e: 'Price', d: line.split('INFO ladder ')[1] || line });
    }
    tb.innerHTML = events.map(ev => `
        <tr>
            <td>${ev.t}</td>
            <td>${ev.e}</td>
            <td>${ev.d || ''}</td>
        </tr>
    `).join('');
}

function renderAutopilotHistory(auto) {
    const body = document.getElementById('auto-history-body');
    if (!body) return;
<<<<<<< HEAD
    const rows = (auto?.history || []).slice(-60).reverse();
=======
    const rows = (auto?.history || []).slice().reverse();
>>>>>>> b6120132
    if (!rows.length) {
        body.innerHTML = '<tr><td colspan="7">Waiting for the next autopilot run…</td></tr>';
        return;
    }
    const fmtPct = v => (v == null ? '—' : `${Number(v).toFixed(2)}%`);
    const fmtRsi = v => (v == null ? '—' : Number(v).toFixed(2));
    const fmtPrice = v => (v == null ? '—' : `$${Number(v).toLocaleString(undefined, { maximumFractionDigits: 2 })}`);
    body.innerHTML = rows.map(entry => {
        const time = entry.ts ? new Date(entry.ts).toLocaleTimeString() : '—';
        const action = escapeHtml(entry.action || '—');
        const note = escapeHtml(entry.note || '—');
        const trend = fmtPct(entry.trend_pct);
        const vol = fmtPct(entry.volatility_pct);
        const rsi = fmtRsi(entry.rsi);
        const price = fmtPrice(entry.price);
        return `
            <tr>
                <td>${escapeHtml(time)}</td>
                <td>${action}</td>
                <td>${note}</td>
                <td>${escapeHtml(trend)}</td>
                <td>${escapeHtml(vol)}</td>
                <td>${escapeHtml(rsi)}</td>
                <td>${escapeHtml(price)}</td>
            </tr>
        `;
    }).join('');
}

function updateAutopilotPanel(auto) {
    const stateBadge = document.getElementById('auto-state');
    if (!stateBadge) return;
    const running = !!(auto && auto.running);
    stateBadge.textContent = running ? 'Running' : 'Idle';
    stateBadge.className = running ? 'badge badge-on' : 'badge badge-off';
    const startBtn = document.getElementById('start-autopilot');
    const stopBtn = document.getElementById('stop-autopilot');
    if (startBtn) startBtn.disabled = running;
    if (stopBtn) stopBtn.disabled = !running;
    const set = (id, val) => {
        const el = document.getElementById(id);
        if (el) el.textContent = val;
    };
    let signalLabel = 'Idle';
    if (running) {
        if (auto?.last_signal && auto.last_signal !== 'stopped') {
            signalLabel = auto.last_signal.toUpperCase();
        } else {
            signalLabel = 'Watching';
        }
    }
    set('auto-last-signal', signalLabel);
    const note = running
        ? (auto?.last_reason || 'Waiting for EMA / RSI alignment')
        : '—';
    set('auto-last-reason', note);
    const pollSeconds = auto?.config?.poll_seconds;
    if (running && pollSeconds) {
        const cadence = `${pollSeconds}s cadence`;
        if (auto?.last_run) {
            const last = new Date(auto.last_run);
            if (!Number.isNaN(last.getTime())) {
                const next = new Date(last.getTime() + pollSeconds * 1000);
                set('auto-next-poll', `${cadence} · next ~${next.toLocaleTimeString()}`);
            } else {
                set('auto-next-poll', cadence);
            }
        } else {
            set('auto-next-poll', cadence);
        }
    } else if (pollSeconds) {
        set('auto-next-poll', `${pollSeconds}s cadence (configured)`);
    } else {
        set('auto-next-poll', '—');
    }
    const decision = auto?.last_decision || {};
    set('auto-trend', decision.trend_pct != null ? `${decision.trend_pct.toFixed(2)}%` : '—');
    set('auto-vol', decision.volatility_pct != null ? `${decision.volatility_pct.toFixed(2)}%` : '—');
    set('auto-rsi', decision.rsi != null ? decision.rsi.toFixed(2) : '—');
    set('auto-price', decision.price != null ? fmt(decision.price, 2) : '—');
    const applied = auto?.applied_ladder;
    if (applied) {
        const summary = `${applied.direction} · ${applied.steps} steps @ $${Number(applied.interval).toFixed(2)} (size ${Number(applied.size).toFixed(6)})`;
        set('auto-applied', summary);
    } else {
        set('auto-applied', '—');
    }
    set('auto-last-run', auto?.last_run ? new Date(auto.last_run).toLocaleTimeString() : '—');
    const errEl = document.getElementById('auto-error');
    if (errEl) {
        const hasError = !!auto?.last_error;
        errEl.textContent = hasError ? auto.last_error : '—';
        errEl.classList.toggle('negative', hasError);
    }
    const cfgEl = document.getElementById('auto-config');
    if (cfgEl) {
        cfgEl.textContent = auto?.config ? JSON.stringify(auto.config, null, 2) : '{}';
    }
    renderAutopilotHistory(auto);
}

let lastPriceCache = 0;
async function refreshStatus() {
    try {
        const st = await apiGet('status');
        document.getElementById('status-box').textContent =
            JSON.stringify(st, null, 2);

        // Badge and buttons
        const running = !!st.running;
        const badge = document.getElementById('bot-state');
        badge.textContent = running ? 'Running' : 'Stopped';
        badge.className = running ? 'badge badge-on' : 'badge badge-off';
        document.getElementById('start-btn').disabled = running;
        document.getElementById('stop-btn').disabled = !running;

        // Metrics
        setText('m-position', fmt(st.position_qty, 6));
        setText('m-avgprice', fmt(st.avg_price, 2));
        setText('m-pnl', fmt(st.realized_pnl, 2));
        setText('m-openorders', st.open_orders.length);

        // Last price from status (backend) or fallback via bars
        if (st.last_price) { lastPriceCache = st.last_price; }
        else {
            try {
                const lp = await apiGet('bars', { symbols: st.config?.symbol || 'BTC/USD', timeframe: '1Min', limit: 1 });
                const barCont = lp.bars || {};
                const arr = Array.isArray(barCont) ? barCont : (barCont[st.config?.symbol || 'BTC/USD'] || Object.values(barCont)[0] || []);
                lastPriceCache = arr?.[0]?.c ?? lastPriceCache;
            } catch {}
        }
        setText('m-last', fmt(lastPriceCache, 2));
        const upnlVal = st.unrealized_pnl_usd ?? ((st.position_qty || 0) * ((lastPriceCache || 0) - (st.avg_price || 0)));
        const upnlEl = document.getElementById('m-upnl');
        setText('m-upnl', fmt(upnlVal, 2));
        setClass(upnlEl, upnlVal >= 0 ? 'positive' : 'negative');

        // Capital used and max notional estimates
        const steps = st.config?.steps || 0;
        const size = st.config?.size || 0;
        const maxExposureBtc = st.config?.max_exposure || 0;
        const maxNotional = (steps * size) * (lastPriceCache || 0);
        const capitalUsed = (st.position_qty || 0) * (lastPriceCache || 0);
        const remaining = Math.max(0, maxNotional - capitalUsed);
        setText('m-capused', fmt(capitalUsed, 2));
        setText('m-maxnotional', fmt(maxNotional, 2));
        setText('m-remaining', fmt(remaining, 2));
        const realized = Number.isFinite(st.realized_pnl) ? st.realized_pnl : 0;
        const netPnl = realized + (Number.isFinite(upnlVal) ? upnlVal : 0);
        const point = {
            t: new Date(),
            capital: Number.isFinite(capitalUsed) ? capitalUsed : 0,
            pnl: Number.isFinite(netPnl) ? netPnl : 0
        };
        autopilotHistory.push(point);
        if (autopilotHistory.length > 240) autopilotHistory.shift();
        const chart = ensureAutopilotChart();
        if (chart) {
            chart.data.datasets[0].data = autopilotHistory.map(d => ({ x: d.t, y: d.capital }));
            chart.data.datasets[1].data = autopilotHistory.map(d => ({ x: d.t, y: d.pnl }));
            chart.update('none');
        }
        // highlight if near exposure cap
        if (st.position_qty >= maxExposureBtc * 0.95) {
            document.getElementById('m-position').classList.add('negative');
        } else {
            document.getElementById('m-position').classList.remove('negative');
        }

        // Risk banner
        const lossEnabled = document.getElementById('risk-enable-loss')?.checked;
        const cap = Number(document.getElementById('risk-losscap')?.value || 0);
        const volEnabled = document.getElementById('risk-enable-vol')?.checked;
        const vol = Number(document.getElementById('risk-vol')?.value || 0);
        const dailyOK = !lossEnabled || (st.realized_pnl + upnlVal >= -Math.abs(cap));
        const percMove = st.avg_price ? Math.abs((lastPriceCache - st.avg_price)/st.avg_price)*100 : 0;
        const volOK = !volEnabled || percMove <= Math.abs(vol);
        const banner = document.getElementById('last-action');
        if (banner) {
            banner.textContent = (dailyOK && volOK)
                ? `OK: position ${fmt(st.position_qty,6)} BTC, ${st.open_orders.length} open rungs`
                : `PAUSED: ${!dailyOK?`Daily loss cap hit (${fmt(st.realized_pnl+upnlVal,2)})`:''} ${!volOK?`Vol ${percMove.toFixed(2)}% > ${vol}%`:''}`.trim();
        }

        // Side panel snapshot
        setText('sp-open', st.open_orders.length);
        setText('sp-position', fmt(st.position_qty,6));
        setText('sp-avg', fmt(st.avg_price,2));
        setText('sp-last', fmt(lastPriceCache,2));
        const spUpnl = document.getElementById('sp-upnl');
        if (spUpnl) { spUpnl.textContent = fmt(upnlVal,2); setClass(spUpnl, upnlVal>=0?'positive':'negative'); }
        setText('sp-rpnl', fmt(st.realized_pnl,2));
        setText('sp-used', fmt(capitalUsed,2));
        setText('sp-remaining', fmt(remaining,2));
        const rungMin = document.getElementById('preview-min')?.textContent || '-';
        const rungMax = document.getElementById('preview-max')?.textContent || '-';
        setText('sp-range', `$${rungMin} – $${rungMax}`);
        setText('sp-action', st.last_action || '-');

        // Top PnL & Funds Strip
        setText('strip-pos', fmt(st.position_qty, 6));
        setText('strip-avg', fmt(st.avg_price, 2));
        const upEl = document.getElementById('strip-upnl');
        if (upEl) { upEl.textContent = fmt(upnlVal, 2); setClass(upEl, upnlVal>=0?'positive':'negative'); }
        const pct = (st.unrealized_pnl_pct != null) ? st.unrealized_pnl_pct : ((st.avg_price? ((lastPriceCache - st.avg_price)/st.avg_price*100):0));
        setText('strip-upct', fmt(pct, 2));
        const day = (st.day_realized_pnl_usd != null) ? st.day_realized_pnl_usd : 0;
        const dayEl = document.getElementById('strip-day'); if (dayEl) { dayEl.textContent = fmt(day,2); setClass(dayEl, day>=0?'positive':'negative'); }
        setText('strip-used', fmt(st.capital_used ?? capitalUsed, 2));
        setText('strip-cap', fmt(st.capacity_remaining ?? remaining, 2));
        setText('strip-open', st.open_order_count ?? st.open_orders.length);

        // Account funds (cash/equity/buying power)
        try {
            const acct = await apiGet('account');
            setText('strip-cash', fmt(acct.cash ?? 0, 2));
            setText('strip-equity', fmt(acct.equity ?? acct.portfolio_value ?? 0, 2));
            setText('strip-bp', fmt(acct.buying_power ?? 0, 2));
        } catch {}

        // Tables
        renderOrders('open-orders', st.open_orders);
        renderOrders('filled-orders', st.filled_orders);

        // Status chips: bot state, flat/position, orders present, risk
        const chipBot = document.getElementById('chip-bot');
        const chipFlat = document.getElementById('chip-flat');
        const chipOrders = document.getElementById('chip-orders');
        const chipRisk = document.getElementById('chip-risk');
        if (chipBot) { chipBot.textContent = running? 'Bot: Running' : 'Bot: Stopped'; chipBot.className = 'chip ' + (running?'ok':'warn'); }
        const isFlat = Math.abs(st.position_qty || 0) < 1e-8;
        if (chipFlat) { chipFlat.textContent = isFlat? 'Position: Flat' : `Position: ${fmt(st.position_qty,6)} BTC`; chipFlat.className = 'chip '+(isFlat?'ok':'warn'); }
        const openCount = st.open_order_count ?? st.open_orders.length;
        if (chipOrders) { chipOrders.textContent = openCount? `Open orders: ${openCount}` : 'Open orders: 0'; chipOrders.className = 'chip ' + (openCount? 'warn':'ok'); }
        const riskOK = document.getElementById('last-action')?.textContent.startsWith('OK:');
        if (chipRisk) { chipRisk.textContent = riskOK? 'Risk: OK' : 'Risk: Paused'; chipRisk.className = 'chip ' + (riskOK? 'ok':'err'); }

        updateAutopilotPanel(st.autopilot);
    } catch (e) {
        document.getElementById('status-box').textContent = 'Error: '+e;
    }
}
async function refreshLogs() {
    try {
        const L = await apiGet('logs', {tail: 200});
        const lines = L.logs || [];
        document.getElementById('log-box').textContent = lines.join('\n');
        renderActivity(lines);
    } catch (e) {
        document.getElementById('log-box').textContent = 'Log error: '+e;
    }
}
setInterval(refreshStatus, 5000);
setInterval(refreshLogs, 7000);
refreshStatus();
refreshLogs();
ensureAutopilotChart();<|MERGE_RESOLUTION|>--- conflicted
+++ resolved
@@ -49,11 +49,6 @@
 
 const autopilotHistory = [];
 let autopilotChart = null;
-<<<<<<< HEAD
-let autopilotActionInFlight = null; // 'start' | 'stop' | null
-let autopilotQueuedStop = false;
-=======
->>>>>>> b6120132
 
 function ensureAutopilotChart() {
     if (autopilotChart) return autopilotChart;
@@ -241,135 +236,10 @@
 });
 
 /* ---------- Autopilot ---------- */
-<<<<<<< HEAD
-async function executeAutopilotStart(payload) {
-    if (autopilotActionInFlight === 'start' || autopilotActionInFlight === 'stop') {
-        return;
-    }
-    autopilotQueuedStop = false;
-    autopilotActionInFlight = 'start';
-    const startBtn = document.getElementById('start-autopilot');
-    const stopBtn = document.getElementById('stop-autopilot');
-    let snapshot = null;
-    if (startBtn) {
-        if (!startBtn.dataset.label) {
-            startBtn.dataset.label = startBtn.textContent || 'Start Autopilot';
-        }
-        startBtn.textContent = 'Starting…';
-        startBtn.disabled = true;
-    }
-    if (stopBtn) {
-        if (!stopBtn.dataset.label) {
-            stopBtn.dataset.label = stopBtn.textContent || 'Stop Autopilot';
-        }
-        stopBtn.disabled = true;
-    }
-    try {
-        const resp = await apiPost('start-autopilot', payload);
-        snapshot = resp?.autopilot || null;
-        if (snapshot) {
-            updateAutopilotPanel(snapshot);
-        }
-        await refreshStatus();
-    } catch (err) {
-        alert('Autopilot start error: ' + err.message);
-    } finally {
-        const runningAfter = snapshot ? !!snapshot.running : undefined;
-        if (startBtn) {
-            const label = startBtn.dataset.label || 'Start Autopilot';
-            startBtn.textContent = label;
-            startBtn.disabled = runningAfter === undefined ? false : runningAfter;
-            delete startBtn.dataset.label;
-        }
-        if (stopBtn) {
-            const label = stopBtn.dataset.label || 'Stop Autopilot';
-            stopBtn.textContent = label;
-            stopBtn.disabled = runningAfter === undefined ? true : !runningAfter;
-        }
-        autopilotActionInFlight = null;
-        if (autopilotQueuedStop && runningAfter) {
-            autopilotQueuedStop = false;
-            await executeAutopilotStop();
-        }
-    }
-}
-
-async function executeAutopilotStop() {
-    const stopBtn = document.getElementById('stop-autopilot');
-    const startBtn = document.getElementById('start-autopilot');
-    if (autopilotActionInFlight === 'stop') {
-        return;
-    }
-    if (autopilotActionInFlight === 'start') {
-        autopilotQueuedStop = true;
-        if (stopBtn) {
-            if (!stopBtn.dataset.label) {
-                stopBtn.dataset.label = stopBtn.textContent || 'Stop Autopilot';
-            }
-            stopBtn.textContent = 'Stopping when ready…';
-            stopBtn.disabled = true;
-        }
-        return;
-    }
-    autopilotActionInFlight = 'stop';
-    autopilotQueuedStop = false;
-    let snapshot = null;
-    if (stopBtn) {
-        if (!stopBtn.dataset.label) {
-            stopBtn.dataset.label = stopBtn.textContent || 'Stop Autopilot';
-        }
-        stopBtn.textContent = 'Stopping…';
-        stopBtn.disabled = true;
-    }
-    if (startBtn) {
-        if (!startBtn.dataset.label) {
-            startBtn.dataset.label = startBtn.textContent || 'Start Autopilot';
-        }
-        startBtn.disabled = true;
-    }
-    try {
-        const resp = await apiPost('stop-autopilot', {});
-        snapshot = resp?.autopilot || null;
-        if (snapshot) {
-            updateAutopilotPanel(snapshot);
-        }
-        await refreshStatus();
-    } catch (err) {
-        alert('Autopilot stop error: ' + err.message);
-    } finally {
-        const runningAfter = snapshot ? !!snapshot.running : undefined;
-        if (stopBtn) {
-            const label = stopBtn.dataset.label || 'Stop Autopilot';
-            stopBtn.textContent = label;
-            stopBtn.disabled = runningAfter === undefined ? false : runningAfter;
-            if (!runningAfter) {
-                delete stopBtn.dataset.label;
-            }
-        }
-        if (startBtn) {
-            const label = startBtn.dataset.label || 'Start Autopilot';
-            startBtn.textContent = label;
-            startBtn.disabled = runningAfter === undefined ? false : runningAfter;
-            if (!runningAfter) {
-                delete startBtn.dataset.label;
-            }
-        }
-        autopilotActionInFlight = null;
-    }
-}
-
-=======
->>>>>>> b6120132
 const autopilotForm = document.getElementById('autopilot-form');
 if (autopilotForm) {
     autopilotForm.addEventListener('submit', async e => {
         e.preventDefault();
-<<<<<<< HEAD
-        if (autopilotActionInFlight === 'start' || autopilotActionInFlight === 'stop') {
-            return;
-        }
-=======
->>>>>>> b6120132
         const fd = new FormData(autopilotForm);
         const payload = {
             symbol: String(fd.get('symbol') || '').trim(),
@@ -386,31 +256,23 @@
             risk_multiplier: Number(fd.get('risk_multiplier')),
             poll_seconds: Number(fd.get('poll_seconds')),
         };
-<<<<<<< HEAD
-        await executeAutopilotStart(payload);
-=======
         try {
             await apiPost('start-autopilot', payload);
             await refreshStatus();
         } catch (err) {
             alert('Autopilot start error: ' + err.message);
         }
->>>>>>> b6120132
     });
 }
 const stopAutoBtn = document.getElementById('stop-autopilot');
 if (stopAutoBtn) {
     stopAutoBtn.addEventListener('click', async () => {
-<<<<<<< HEAD
-        await executeAutopilotStop();
-=======
         try {
             await apiPost('stop-autopilot', {});
             await refreshStatus();
         } catch (err) {
             alert('Autopilot stop error: ' + err.message);
         }
->>>>>>> b6120132
     });
 }
 
@@ -504,11 +366,7 @@
 function renderAutopilotHistory(auto) {
     const body = document.getElementById('auto-history-body');
     if (!body) return;
-<<<<<<< HEAD
-    const rows = (auto?.history || []).slice(-60).reverse();
-=======
     const rows = (auto?.history || []).slice().reverse();
->>>>>>> b6120132
     if (!rows.length) {
         body.innerHTML = '<tr><td colspan="7">Waiting for the next autopilot run…</td></tr>';
         return;
