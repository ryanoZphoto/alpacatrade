--- conflicted
+++ resolved
@@ -1,534 +1,3 @@
-<<<<<<< HEAD
-<!DOCTYPE html>
-<html lang="en">
-<head>
-    <meta charset="UTF-8">
-    <title>Alpaca BTC‑USD Ladder Bot (Paper)</title>
-    <script src="https://cdn.jsdelivr.net/npm/chart.js"></script>
-    <script src="https://cdn.jsdelivr.net/npm/chartjs-adapter-date-fns"></script>
-    <script src="https://cdn.jsdelivr.net/npm/chartjs-chart-financial@3.3.0/dist/chartjs-chart-financial.min.js"></script>
-    <link rel="stylesheet" href="/static/style.css">
-</head>
-<body>
-    <header class="app-header">
-        <div class="title-block">
-            <h1>Alpaca BTC‑USD Ladder Bot (Paper)
-                <span id="bot-state" class="badge badge-off">Stopped</span>
-            </h1>
-            <p class="subtitle">Control room for managing the paper ladder manually or through the EMA/RSI autopilot.</p>
-        </div>
-        <div class="header-note">
-            <p>Everything here points at Alpaca’s paper environment. Use the tabs below to configure the manual ladder, let the autopilot take over, and monitor what the bot is doing in real time.</p>
-        </div>
-    </header>
-
-    <nav class="tabs">
-        <button class="tab-btn active" data-tab="overview-tab">Overview</button>
-        <button class="tab-btn" data-tab="manual-tab">Manual Ladder</button>
-        <button class="tab-btn" data-tab="autopilot-tab">Autopilot</button>
-        <button class="tab-btn" data-tab="market-tab">Market Data</button>
-    </nav>
-
-    <main>
-        <section id="overview-tab" class="tab-content">
-            <div id="last-action" class="banner"></div>
-            <div class="chips" id="state-chips">
-                <span class="chip" id="chip-bot">—</span>
-                <span class="chip" id="chip-flat">—</span>
-                <span class="chip" id="chip-orders">—</span>
-                <span class="chip" id="chip-risk">—</span>
-            </div>
-
-            <div class="panel process-guide">
-                <h2>Run order</h2>
-                <ol class="process-steps">
-                    <li><strong>Prep your ladder.</strong> In <em>Manual Ladder</em>, pick a preset or set the rung spacing/size you want.</li>
-                    <li><strong>Decide who drives.</strong> Either press <em>Start Ladder</em> to run manually, or head to <em>Autopilot</em> and let the controller take over.</li>
-                    <li><strong>Monitor & intervene.</strong> Watch this overview for fills, orders, and account health. Use the red <em>Close All</em> button anytime you want an immediate exit.</li>
-                </ol>
-            </div>
-
-            <div class="overview-grid">
-                <div class="overview-main">
-                    <div id="pnl-strip" class="pnl-strip">
-                        <div class="pnl-item" title="Net position size and average entry price">
-                            <div class="label">Your position</div>
-                            <div class="value"><span id="strip-pos">0</span> @ <span id="strip-avg">0</span></div>
-                        </div>
-                        <div class="pnl-item" title="Unrealized P&L = (Last − Avg) × Position">
-                            <div class="label">Open P&L</div>
-                            <div class="value"><span id="strip-upnl" class="mono">0</span> (<span id="strip-upct">0</span>%)</div>
-                        </div>
-                        <div class="pnl-item" title="Realized P&L for trades filled today (UTC)">
-                            <div class="label">Day P&L</div>
-                            <div class="value mono" id="strip-day">0</div>
-                        </div>
-                        <div class="pnl-item" title="Capital used = |Position| × Last">
-                            <div class="label">Capital used</div>
-                            <div class="value mono" id="strip-used">0</div>
-                        </div>
-                        <div class="pnl-item" title="Capacity remaining = Max Ladder Notional − Capital used">
-                            <div class="label">Capacity rem.</div>
-                            <div class="value mono" id="strip-cap">0</div>
-                        </div>
-                        <div class="pnl-item" title="Open ladder rungs currently working">
-                            <div class="label">Pending orders</div>
-                            <div class="value mono" id="strip-open">0</div>
-                        </div>
-                        <div class="pnl-item" title="Cash available in Alpaca account">
-                            <div class="label">Cash</div>
-                            <div class="value mono" id="strip-cash">—</div>
-                        </div>
-                        <div class="pnl-item" title="Account equity (portfolio value)">
-                            <div class="label">Equity</div>
-                            <div class="value mono" id="strip-equity">—</div>
-                        </div>
-                        <div class="pnl-item" title="Buying power available for new positions">
-                            <div class="label">Buying power</div>
-                            <div class="value mono" id="strip-bp">—</div>
-                        </div>
-                    </div>
-
-                    <section class="panel metrics-panel">
-                        <h2>Quick metrics</h2>
-                        <div id="metrics">
-                            <div class="card">
-                                <div class="label">Position</div>
-                                <div class="value" id="m-position">0</div>
-                            </div>
-                            <div class="card">
-                                <div class="label">Avg Price</div>
-                                <div class="value" id="m-avgprice">0</div>
-                            </div>
-                            <div class="card">
-                                <div class="label">Realized PnL</div>
-                                <div class="value" id="m-pnl">0</div>
-                            </div>
-                            <div class="card">
-                                <div class="label">Open Orders</div>
-                                <div class="value" id="m-openorders">0</div>
-                            </div>
-                            <div class="card">
-                                <div class="label">Last Price</div>
-                                <div class="value" id="m-last">0</div>
-                            </div>
-                            <div class="card">
-                                <div class="label">Unrealized PnL</div>
-                                <div class="value" id="m-upnl" class="upnl">0</div>
-                            </div>
-                            <div class="card">
-                                <div class="label">Capital Used (est)</div>
-                                <div class="value" id="m-capused">0</div>
-                            </div>
-                            <div class="card">
-                                <div class="label">Max Ladder Notional</div>
-                                <div class="value" id="m-maxnotional">0</div>
-                            </div>
-                            <div class="card">
-                                <div class="label">Capacity Rem. (est)</div>
-                                <div class="value" id="m-remaining">0</div>
-                            </div>
-                        </div>
-                    </section>
-
-                    <section id="status-section" class="panel">
-                        <h2>Bot status & live feeds</h2>
-                        <div class="status-grid">
-                            <div>
-                                <h3>Summary (auto-refresh)</h3>
-                                <pre id="status-box" class="mono">{}</pre>
-                            </div>
-                            <div>
-                                <h3>Recent logs</h3>
-                                <pre id="log-box" class="mono"></pre>
-                            </div>
-                        </div>
-                        <div class="tables">
-                            <div class="table-wrap">
-                                <h3>Open orders</h3>
-                                <table id="open-orders">
-                                    <thead>
-                                        <tr>
-                                            <th>Side</th>
-                                            <th>Qty</th>
-                                            <th>Limit</th>
-                                            <th>Status</th>
-                                            <th>Id</th>
-                                        </tr>
-                                    </thead>
-                                    <tbody></tbody>
-                                </table>
-                            </div>
-                            <div class="table-wrap">
-                                <h3>Recent fills</h3>
-                                <table id="filled-orders">
-                                    <thead>
-                                        <tr>
-                                            <th>Side</th>
-                                            <th>Qty</th>
-                                            <th>Price</th>
-                                            <th>Time</th>
-                                            <th>Id</th>
-                                        </tr>
-                                    </thead>
-                                    <tbody></tbody>
-                                </table>
-                            </div>
-                            <div class="table-wrap">
-                                <h3>Live activity</h3>
-                                <table id="activity">
-                                    <thead>
-                                        <tr>
-                                            <th>Time</th>
-                                            <th>Event</th>
-                                            <th>Detail</th>
-                                        </tr>
-                                    </thead>
-                                    <tbody></tbody>
-                                </table>
-                            </div>
-                        </div>
-                    </section>
-                </div>
-
-                <aside id="side-panel" class="panel side-panel">
-                    <h3>Snapshot</h3>
-                    <div class="kv"><span>Open rungs</span><span id="sp-open">0</span></div>
-                    <div class="kv"><span>Position (BTC)</span><span id="sp-position">0</span></div>
-                    <div class="kv"><span>Avg price</span><span id="sp-avg">0</span></div>
-                    <div class="kv"><span>Last price</span><span id="sp-last">0</span></div>
-                    <div class="kv"><span>Unrealized</span><span id="sp-upnl" class="mono">0</span></div>
-                    <div class="kv"><span>Realized</span><span id="sp-rpnl" class="mono">0</span></div>
-                    <div class="kv"><span>Capital used</span><span id="sp-used">0</span></div>
-                    <div class="kv"><span>Capacity rem.</span><span id="sp-remaining">0</span></div>
-                    <div class="kv"><span>Rung range</span><span id="sp-range">-</span></div>
-                    <div class="kv small"><span>Last action</span><span id="sp-action">-</span></div>
-                    <div class="mini-rungs">
-                        <div class="mini-title small">Next rungs (approx)</div>
-                        <ul id="sp-rungs" class="mono small"></ul>
-                    </div>
-                </aside>
-            </div>
-        </section>
-
-        <section id="manual-tab" class="tab-content hidden">
-            <header class="tab-header">
-                <h2>Manual ladder console</h2>
-                <p>Stage a static ladder, choose your risk limits, and manage orders directly. Use this workspace when you want full manual control—the autopilot tab builds its own blueprint when it takes over.</p>
-            </header>
-
-            <div class="panel process-guide">
-                <h3>Workflow</h3>
-                <ol class="process-steps small">
-                    <li>Select a preset as a starting point.</li>
-                    <li>Tune the spacing, per-rung notional, and exposure cap.</li>
-                    <li>Press <strong>Start Ladder</strong> to deploy, or <strong>Recenter</strong> / <strong>Nudge</strong> to adjust while running.</li>
-                </ol>
-            </div>
-
-            <section id="ladder-section" class="panel">
-                <h3>Ladder configuration</h3>
-                <div class="help">Steps × Size ≈ total BTC placed; Interval = dollar distance between rungs. Max exposure caps the live position. The circuit breaker cancels all rungs if 1‑minute range exceeds your threshold.</div>
-                <div class="presets">
-                    Presets:
-                    <button type="button" id="preset-cons">Conservative</button>
-                    <button type="button" id="preset-neut">Neutral</button>
-                    <button type="button" id="preset-aggr">Aggressive</button>
-                </div>
-                <form id="ladder-form" class="ladder-form">
-                    <div class="ladder-grid">
-                        <label>Symbol
-                            <input name="symbol" value="BTC/USD" required>
-                        </label>
-                        <label>Direction
-                            <select name="direction">
-                                <option value="BUY">Buy (Long)</option>
-                                <option value="SELL">Sell (Short)</option>
-                            </select>
-                        </label>
-                        <label>Steps
-                            <input name="steps" type="number" value="5" min="1" max="20">
-                        </label>
-                        <label title="Dollar distance between rungs (spacing on the price ladder)">Interval (USD)
-                            <input name="interval" type="number" step="0.01" value="200">
-                        </label>
-                        <label title="USD notional per rung; bot converts to BTC using the last price">Per‑rung notional (USD)
-                            <input name="size" type="number" step="0.01" value="1000">
-                        </label>
-                        <label title="Maximum dollar exposure; bot converts to BTC using the last price">Max exposure (USD)
-                            <input name="max_exposure" type="number" step="0.01" value="5000">
-                        </label>
-                    </div>
-                    <div class="actions">
-                        <button type="submit" id="start-btn" title="Start managing the ladder using the settings below">Start Ladder</button>
-                        <button type="button" id="stop-btn" class="secondary" title="Cancel all open ladder orders and stop the bot">Stop Ladder</button>
-                        <button type="button" id="close-all" class="danger" title="Instantly close the entire position at market and cancel all rungs">Close All (Market)</button>
-                        <button type="button" id="cancel-open" class="secondary" title="Cancel all open ladder rungs only (keep any position)">Cancel Open (Rungs Only)</button>
-                    </div>
-                    <div class="actions inline-actions">
-                        <button type="button" id="nudge-up" title="Shift all rungs up by one interval">Nudge Up</button>
-                        <button type="button" id="nudge-down" title="Shift all rungs down by one interval">Nudge Down</button>
-                        <button type="button" id="recenter-now" title="Rebuild ladder centered on the current price">Recenter</button>
-                        <label class="inline-label" title="Automatically recenter when price drifts more than one interval"><input type="checkbox" id="auto-recenter"> Auto‑recenter</label>
-                    </div>
-                </form>
-
-                <div class="panel" id="risk-panel">
-                    <h4>Risk controls</h4>
-                    <label><input type="checkbox" id="risk-enable-loss"> Daily loss cap (USD)</label>
-                    <input id="risk-losscap" type="number" value="200" step="1">
-                    <label><input type="checkbox" id="risk-enable-vol" checked> Circuit breaker (1‑min % range)</label>
-                    <input id="risk-vol" type="number" value="0.7" step="0.1">
-                </div>
-
-                <div id="preview" class="panel">
-                    <h4>Ladder preview</h4>
-                    <div class="preview-grid">
-                        <div>
-                            <div>Total BTC: <span id="preview-total-btc">0</span></div>
-                            <div>Total notional (≈): $<span id="preview-total-notional">0</span></div>
-                            <div>Capital used now (≈): $<span id="preview-used">0</span></div>
-                            <div>Capacity remaining (≈): $<span id="preview-remaining">0</span></div>
-                            <div>Range: $<span id="preview-min">0</span> → $<span id="preview-max">0</span></div>
-                        </div>
-                        <div>
-                            <div>Rungs:</div>
-                            <ul id="preview-list" class="mono small"></ul>
-                        </div>
-                    </div>
-                </div>
-
-                <div class="panel legend">
-                    <h4>Control reference</h4>
-                    <ul class="small">
-                        <li><strong>Steps</strong>: number of rungs (orders) placed.</li>
-                        <li><strong>Interval</strong>: dollar distance between consecutive rungs.</li>
-                        <li><strong>Per‑rung notional</strong>: dollars per rung, converted to BTC at the last price.</li>
-                        <li><strong>Max exposure</strong>: maximum dollars deployed, converted to BTC at the last price.</li>
-                        <li><strong>Nudge</strong>: shift the ladder by one interval without changing spacing.</li>
-                        <li><strong>Recenter</strong>: rebuild the ladder around the current market price.</li>
-                        <li><strong>Circuit breaker</strong>: if 1‑minute range exceeds your % threshold, the bot cancels all rungs and stops.</li>
-                    </ul>
-                </div>
-            </section>
-        </section>
-
-        <section id="autopilot-tab" class="tab-content hidden">
-            <header class="tab-header">
-                <h2>Strategy autopilot <span id="auto-state" class="badge badge-off">Idle</span></h2>
-                <p>The autopilot watches 65 minutes of bars, compares fast and slow EMAs, consults RSI, and either rebuilds or pauses the ladder. It converts every USD input into BTC using Alpaca’s paper market data.</p>
-            </header>
-
-            <div class="panel process-guide">
-                <h3>Quickstart workflow</h3>
-                <ol class="process-steps">
-                    <li><strong>Confirm the basics.</strong> Check the Overview tab for a green account snapshot and flatten any manual ladder before handing off.</li>
-                    <li><strong>Define signal detection.</strong> Tune the EMA/RSI windows and thresholds below for how quickly you want the autopilot to react.</li>
-                    <li><strong>Set the ladder blueprint.</strong> Choose spacing, step count, and USD limits that match your risk tolerance.</li>
-                    <li><strong>Review risk cadence.</strong> Volatility lookback, risk multiplier, and poll cadence govern how aggressively it adapts.</li>
-                    <li><strong>Press <em>Start Autopilot</em>.</strong> Watch the Decision timeline and capital chart to see each action; use <em>Stop Autopilot</em> or <em>Close All</em> for an immediate exit.</li>
-                </ol>
-            </div>
-
-            <div class="panel autopilot-status">
-                <div class="status-grid">
-                    <div class="status-card">
-                        <div class="label">Current signal</div>
-                        <div class="value" id="auto-last-signal">—</div>
-                    </div>
-                    <div class="status-card">
-                        <div class="label">Decision note</div>
-                        <div class="value" id="auto-last-reason">—</div>
-                    </div>
-                    <div class="status-card">
-                        <div class="label">Next evaluation</div>
-                        <div class="value" id="auto-next-poll">—</div>
-                    </div>
-                    <div class="status-card">
-                        <div class="label">Active ladder</div>
-                        <div class="value" id="auto-applied">—</div>
-                    </div>
-                </div>
-            </div>
-
-            <div class="autopilot-columns">
-                <div class="auto-col">
-                    <form id="autopilot-form" class="autopilot-form">
-                        <fieldset>
-                            <legend>Signal detection</legend>
-                            <div class="field-grid">
-                                <label>Symbol
-                                    <input name="symbol" value="BTC/USD" required>
-                                    <span class="field-help">Trading pair to monitor and trade.</span>
-                                </label>
-                                <label>Fast EMA window
-                                    <input name="fast_window" type="number" value="12" min="3" max="60">
-                                    <span class="field-help">Short trend lookback (bars) for momentum swings.</span>
-                                </label>
-                                <label>Slow EMA window
-                                    <input name="slow_window" type="number" value="26" min="5" max="240">
-                                    <span class="field-help">Longer trend lookback that the fast EMA is compared against.</span>
-                                </label>
-                                <label>RSI window
-                                    <input name="rsi_window" type="number" value="14" min="5" max="240">
-                                    <span class="field-help">Number of bars for RSI; helps judge overbought/oversold.</span>
-                                </label>
-                                <label>RSI overbought
-                                    <input name="overbought" type="number" value="70" min="50" max="95" step="0.1">
-                                    <span class="field-help">Above this RSI, upside momentum is considered stretched.</span>
-                                </label>
-                                <label>RSI oversold
-                                    <input name="oversold" type="number" value="30" min="5" max="50" step="0.1">
-                                    <span class="field-help">Below this RSI, downside momentum may be exhausted.</span>
-                                </label>
-                            </div>
-                        </fieldset>
-
-                        <fieldset>
-                            <legend>Ladder blueprint</legend>
-                            <div class="field-grid">
-                                <label>Base interval (USD)
-                                    <input name="base_interval" type="number" value="150" step="0.01">
-                                    <span class="field-help">Starting distance between ladder rungs.</span>
-                                </label>
-                                <label>Base steps
-                                    <input name="base_steps" type="number" value="7" min="3" max="20">
-                                    <span class="field-help">Default number of rungs the ladder should have.</span>
-                                </label>
-                                <label>Per-rung notional (USD)
-                                    <input name="rung_notional" type="number" value="1000" step="0.01">
-                                    <span class="field-help">Dollar amount per rung, converted to the asset at runtime.</span>
-                                </label>
-                                <label>Max deployment (USD)
-                                    <input name="max_notional" type="number" value="7000" step="0.01">
-                                    <span class="field-help">Upper bound of USD exposure the autopilot may deploy.</span>
-                                </label>
-                            </div>
-                        </fieldset>
-
-                        <fieldset>
-                            <legend>Risk & cadence</legend>
-                            <div class="field-grid">
-                                <label>Volatility lookback (bars)
-                                    <input name="volatility_lookback" type="number" value="60" min="10" max="500">
-                                    <span class="field-help">Bars to inspect for 1‑minute volatility spikes.</span>
-                                </label>
-                                <label>Risk multiplier
-                                    <input name="risk_multiplier" type="number" value="1.0" min="0.1" max="5" step="0.1">
-                                    <span class="field-help">Scale ladder spacing/size up (&gt;1) or down (&lt;1).</span>
-                                </label>
-                                <label>Poll seconds
-                                    <input name="poll_seconds" type="number" value="30" min="10" max="120" step="5">
-                                    <span class="field-help">How often the controller evaluates signals.</span>
-                                </label>
-                            </div>
-                        </fieldset>
-
-                        <div class="actions">
-                            <button type="submit" id="start-autopilot">Start Autopilot</button>
-                            <button type="button" id="stop-autopilot" class="secondary">Stop Autopilot</button>
-                        </div>
-                    </form>
-
-                    <div class="panel autopilot-actions">
-                        <h3>Button reference</h3>
-                        <ul class="small">
-                            <li><strong>Start Autopilot</strong> kicks off the EMA/RSI controller and lets it take over ladder sizing.</li>
-                            <li><strong>Stop Autopilot</strong> halts the controller; the ladder stays where it was left.</li>
-                        </ul>
-                        <p class="small">Keep the manual ladder running if you want fills during autopilot pauses—the controller only cancels rungs when conditions break your thresholds.</p>
-                    </div>
-                </div>
-
-                <div class="auto-col">
-                    <div class="panel autopilot-panel">
-                        <h3>Autopilot telemetry</h3>
-                        <div class="autopilot-grid">
-                            <div class="kv"><span>Trend strength</span><span id="auto-trend">—</span></div>
-                            <div class="kv"><span>Volatility (1m)</span><span id="auto-vol">—</span></div>
-                            <div class="kv"><span>RSI</span><span id="auto-rsi">—</span></div>
-                            <div class="kv"><span>Signal price</span><span id="auto-price">—</span></div>
-                            <div class="kv"><span>Last run</span><span id="auto-last-run">—</span></div>
-                            <div class="kv"><span>Error</span><span id="auto-error">—</span></div>
-                        </div>
-                        <h4>Active config</h4>
-                        <pre id="auto-config" class="mono small">{}</pre>
-                    </div>
-                    <div class="panel autopilot-history">
-                        <h3>Decision timeline</h3>
-                        <p class="small">A new row appears whenever the autopilot starts, deploys, maintains, or pauses a ladder.</p>
-                        <div class="table-scroll">
-                            <table>
-                                <thead>
-                                    <tr>
-                                        <th>Time</th>
-                                        <th>Action</th>
-                                        <th>Note</th>
-                                        <th>Trend %</th>
-                                        <th>Vol %</th>
-                                        <th>RSI</th>
-                                        <th>Price</th>
-                                    </tr>
-                                </thead>
-                                <tbody id="auto-history-body">
-                                    <tr><td colspan="7">Waiting for the next autopilot run…</td></tr>
-                                </tbody>
-                            </table>
-                        </div>
-                    </div>
-                    <figure class="panel autopilot-usage">
-                        <h3>Capital vs. P/L while Autopilot runs</h3>
-                        <p class="small">Every status poll records deployed capital (position × last price) and combined P/L so you can confirm how hard the controller is working.</p>
-                        <canvas id="autopilot-usage-canvas" width="600" height="320" aria-label="Capital and profit/loss over time"></canvas>
-                    </figure>
-                </div>
-            </div>
-
-            <div class="panel autopilot-field-guide">
-                <h3>Field guide</h3>
-                <dl>
-                    <dt>EMA windows</dt>
-                    <dd>Fast EMA crossing above/below the slow EMA sets the directional bias. Wider windows react slower but filter noise.</dd>
-                    <dt>RSI thresholds</dt>
-                    <dd>RSI outside the overbought/oversold band pushes the controller toward reversions; inside the band it tends to pause.</dd>
-                    <dt>Base interval &amp; steps</dt>
-                    <dd>They build the base ladder blueprint. Volatility and the risk multiplier stretch or compress it in real time.</dd>
-                    <dt>Volatility lookback</dt>
-                    <dd>Spikes beyond recent volatility shrink position sizing or halt the ladder until conditions calm down.</dd>
-                    <dt>Risk multiplier &amp; max deployment</dt>
-                    <dd>Cap exposure. Use a multiplier below 1 if you want a gentler ladder during choppy sessions.</dd>
-                    <dt>Poll cadence</dt>
-                    <dd>Lower values mean quicker reactions but more API calls. Higher values smooth out noise.</dd>
-                </dl>
-            </div>
-        </section>
-
-        <section id="market-tab" class="tab-content hidden">
-            <h2>Historical candles</h2>
-            <div class="panel">
-                <div class="chart-controls">
-                    <label>Symbol
-                        <input id="chart-symbol" type="text" value="BTC/USD" size="8">
-                    </label>
-                    <label>Timeframe
-                        <select id="chart-timeframe">
-                            <option value="5Min" selected>5Min</option>
-                            <option value="15Min">15Min</option>
-                            <option value="1Hour">1Hour</option>
-                            <option value="1Day">1Day</option>
-                        </select>
-                    </label>
-                    <button id="load-chart">Load chart</button>
-                </div>
-                <canvas id="candles-canvas" width="900" height="400" aria-label="Historical price chart"></canvas>
-            </div>
-        </section>
-    </main>
-
-    <script src="/static/script.js"></script>
-</body>
-</html>
-=======
  <!DOCTYPE html>
  <html lang="en">
  <head>
@@ -1337,5 +806,4 @@
  </html>
  
 EOF
-)
->>>>>>> 3156bb11
+)