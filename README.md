<<<<<<< HEAD
# Alpaca BTC‑Ladder Prototype

This project scaffolds a small FastAPI app that:
- pulls the latest BTC‑USD price from Alpaca’s crypto‑bars endpoint
- builds a grid (ladder) of limit orders
- keeps the ladder alive (cancel stray, place missing)
- tracks fills, net position, and realized P&L
- serves a simple web UI (chart + config + live status/logs)
- includes an automated “autopilot” controller that tunes the ladder using EMA + RSI signals

## How to run the current version

Follow the exact steps below on Windows PowerShell (the same commands work on macOS/Linux with the usual path tweaks):

1. **Clone or pull the repo**
   ```powershell
   git clone https://github.com/ryanoZphoto/alpacatrade.git
   Set-Location alpacatrade
   ```
   If you already cloned it, run `git pull` and stay inside the project folder so the new static assets are available.

2. **Create and activate a virtual environment**
   ```powershell
   python -m venv .venv
   .\.venv\Scripts\Activate.ps1
   ```

3. **Install Python dependencies**
   ```powershell
   pip install -r requirements.txt
   ```

4. **Configure credentials**
   Copy the sample environment file and drop your Alpaca paper keys inside:
   ```powershell
   Copy-Item .env.example .env
   notepad .env
   ```
   Paste the paper account key/secret from your Alpaca dashboard, save, and close Notepad. Leave the paper URLs as-is unless you intend to hit the live environment.

5. **Smoke-test the code**
   ```powershell
   python -m compileall main.py
   ```
   This is the repo’s quick “does it start?” check. It should finish without errors.

6. **Run the FastAPI server**
   ```powershell
   uvicorn main:app --reload --port 8000
   ```

7. **Open the UI (and force-refresh once)**
   Visit <http://127.0.0.1:8000/>. Because browsers cache `/static/script.js` and `/static/style.css`, press **Ctrl+F5** (or **Cmd+Shift+R** on macOS) the first time after pulling new changes to ensure you see the latest tabbed layout.

8. **Navigate the tabs in order**
   *Overview* lists the recommended workflow, account state, and recent fills.
   Move to *Manual Ladder* if you want to configure the bot yourself, or jump straight to the dedicated *Autopilot* tab to let the EMA/RSI controller manage the ladder. The *Market Data* tab gives you historical context.

9. **Shut down**
   Hit `Ctrl+C` in the terminal to stop Uvicorn when you are done.

### Quick test (stand-alone)

If you only need to verify the project still compiles before committing, run:

```powershell
python -m compileall main.py
```

## UI map

- **Overview** – landing dashboard with the latest fills, account metrics, ladder status, and a “Run order” card that reminds you of the recommended workflow (prep ladder → choose manual or autopilot → monitor).
- **Manual Ladder** – presets, rung spacing controls, circuit breaker switches, and preview cards for what will be deployed when you press **Start Ladder**.
- **Autopilot** – a dedicated console for the EMA/RSI controller with grouped fieldsets, status cards, a decision timeline, telemetry readouts, and a live capital vs. P/L chart.
- **Market Data** – ad-hoc historical candle viewer for quick context around the current BTC/USD trend.

## Autopilot strategy

The UI exposes a *Strategy Autopilot* section. It drives the ladder with:

- Dual EMA crossover (fast vs. slow) combined with RSI levels to decide long/short/flat.
- Volatility-sensitive spacing: 1-minute bar volatility widens or tightens rung spacing and adjusts step count.
- Dynamic sizing: USD notionals are capped by your maximum deployment and scaled by a risk multiplier.

Key inputs:

| Field | Description |
| --- | --- |
| Fast/Slow EMA | Windows for trend direction. Slow must exceed fast. |
| RSI window / thresholds | Helps avoid buying into overbought or selling into oversold. |
| Base interval / steps | Baseline rung spacing and count before volatility adjustments. |
| Per-rung / Max deployment (USD) | Gross capital per rung and ceiling for the ladder. Converted to BTC using the latest price. |
| Volatility lookback | Number of 1-minute bars used for volatility estimates. |
| Risk multiplier | Scales interval/size responses up or down. |
| Poll seconds | How often the strategy re-evaluates market data. |

The backend exposes matching endpoints:

- `POST /api/start-autopilot` – start or retune the controller.
- `POST /api/stop-autopilot` – cancel the controller and flatten ladder management.
- `GET /api/autopilot-status` – JSON snapshot used by the UI.

When the autopilot is running it will automatically stop any manual ladder instance, compute a new ladder config, and restart the bot as conditions change.

## Package the current snapshot (for PR handoff)

If you need to hand someone the exact files from this branch without pushing to GitHub, run the bundler script. It zips every tracked file so the recipient can unzip and run the app without using Git.

```powershell
python export_pr_bundle.py
```

The archive is written to `dist/` and includes the branch name, short commit hash, and a UTC timestamp in the filename.
=======
 (cd "$(git rev-parse --show-toplevel)" && git apply --3way <<'EOF' 
diff --git a/README.md b/README.md
index dfe0cb189429862890a5e57188aac3081dc64cad..37b74ff8d43ebda74e74224e44b84b0fa4bbfc3d 100644
--- a/README.md
+++ b/README.md
@@ -1,15 +1,103 @@
 # Alpaca BTC‑Ladder Prototype
 
 This project scaffolds a small FastAPI app that:
 - pulls the latest BTC‑USD price from Alpaca’s crypto‑bars endpoint
 - builds a grid (ladder) of limit orders
 - keeps the ladder alive (cancel stray, place missing)
 - tracks fills, net position, and realized P&L
 - serves a simple web UI (chart + config + live status/logs)
+- includes an automated “autopilot” controller that tunes the ladder using EMA + RSI signals
 
-## How to run
+## How to run the current version
 
-1. Create/activate a virtual environment
-2. Install deps: `pip install -r requirements.txt`
-3. Copy `.env.example` to `.env` and fill credentials
-4. Start server: `uvicorn main:app --reload --port 8000`
+Follow the exact steps below on Windows PowerShell (the same commands work on macOS/Linux with the usual path tweaks):
+
+1. **Clone or pull the repo**
+   ```powershell
+   git clone https://github.com/ryanoZphoto/alpacatrade.git
+   Set-Location alpacatrade
+   ```
+   If you already cloned it, run `git pull` and stay inside the project folder so the new static assets are available.
+
+2. **Create and activate a virtual environment**
+   ```powershell
+   python -m venv .venv
+   .\.venv\Scripts\Activate.ps1
+   ```
+
+3. **Install Python dependencies**
+   ```powershell
+   pip install -r requirements.txt
+   ```
+
+4. **Configure credentials**
+   Copy the sample environment file and drop your Alpaca paper keys inside:
+   ```powershell
+   Copy-Item .env.example .env
+   notepad .env
+   ```
+   Paste the paper account key/secret from your Alpaca dashboard, save, and close Notepad. Leave the paper URLs as-is unless you intend to hit the live environment.
+
+5. **Smoke-test the code**
+   ```powershell
+   python -m compileall main.py
+   ```
+   This is the repo’s quick “does it start?” check. It should finish without errors.
+
+6. **Run the FastAPI server**
+   ```powershell
+   uvicorn main:app --reload --port 8000
+   ```
+
+7. **Open the UI (and force-refresh once)**
+   Visit <http://127.0.0.1:8000/>. Because browsers cache `/static/script.js` and `/static/style.css`, press **Ctrl+F5** (or **Cmd+Shift+R** on macOS) the first time after pulling new changes to ensure you see the latest tabbed layout.
+
+8. **Navigate the tabs in order**
+   *Overview* lists the recommended workflow, account state, and recent fills.
+   Move to *Manual Ladder* if you want to configure the bot yourself, or jump straight to the dedicated *Autopilot* tab to let the EMA/RSI controller manage the ladder. The *Market Data* tab gives you historical context.
+
+9. **Shut down**
+   Hit `Ctrl+C` in the terminal to stop Uvicorn when you are done.
+
+### Quick test (stand-alone)
+
+If you only need to verify the project still compiles before committing, run:
+
+```powershell
+python -m compileall main.py
+```
+
+## UI map
+
+- **Overview** – landing dashboard with the latest fills, account metrics, ladder status, and a “Run order” card that reminds you of the recommended workflow (prep ladder → choose manual or autopilot → monitor).
+- **Manual Ladder** – presets, rung spacing controls, circuit breaker switches, and preview cards for what will be deployed when you press **Start Ladder**.
+- **Autopilot** – a dedicated console for the EMA/RSI controller with grouped fieldsets, status cards, a decision timeline, telemetry readouts, and a live capital vs. P/L chart.
+- **Market Data** – ad-hoc historical candle viewer for quick context around the current BTC/USD trend.
+
+## Autopilot strategy
+
+The UI exposes a *Strategy Autopilot* section. It drives the ladder with:
+
+- Dual EMA crossover (fast vs. slow) combined with RSI levels to decide long/short/flat.
+- Volatility-sensitive spacing: 1-minute bar volatility widens or tightens rung spacing and adjusts step count.
+- Dynamic sizing: USD notionals are capped by your maximum deployment and scaled by a risk multiplier.
+
+Key inputs:
+
+| Field | Description |
+| --- | --- |
+| Fast/Slow EMA | Windows for trend direction. Slow must exceed fast. |
+| RSI window / thresholds | Helps avoid buying into overbought or selling into oversold. |
+| Base interval / steps | Baseline rung spacing and count before volatility adjustments. |
+| Per-rung / Max deployment (USD) | Gross capital per rung and ceiling for the ladder. Converted to BTC using the latest price. |
+| Volatility lookback | Number of 1-minute bars used for volatility estimates. |
+| Risk multiplier | Scales interval/size responses up or down. |
+| Poll seconds | How often the strategy re-evaluates market data. |
+
+The backend exposes matching endpoints:
+
+- `POST /api/start-autopilot` – start or retune the controller.
+- `POST /api/stop-autopilot` – cancel the controller and flatten ladder management.
+- `GET /api/autopilot-status` – JSON snapshot used by the UI.
+
+When the autopilot is running it will automatically stop any manual ladder instance, compute a new ladder config, and restart the bot as conditions change.
 
EOF
)
>>>>>>> bc695d2c
<|MERGE_RESOLUTION|>--- conflicted
+++ resolved
@@ -1,118 +1,3 @@
-<<<<<<< HEAD
-# Alpaca BTC‑Ladder Prototype
-
-This project scaffolds a small FastAPI app that:
-- pulls the latest BTC‑USD price from Alpaca’s crypto‑bars endpoint
-- builds a grid (ladder) of limit orders
-- keeps the ladder alive (cancel stray, place missing)
-- tracks fills, net position, and realized P&L
-- serves a simple web UI (chart + config + live status/logs)
-- includes an automated “autopilot” controller that tunes the ladder using EMA + RSI signals
-
-## How to run the current version
-
-Follow the exact steps below on Windows PowerShell (the same commands work on macOS/Linux with the usual path tweaks):
-
-1. **Clone or pull the repo**
-   ```powershell
-   git clone https://github.com/ryanoZphoto/alpacatrade.git
-   Set-Location alpacatrade
-   ```
-   If you already cloned it, run `git pull` and stay inside the project folder so the new static assets are available.
-
-2. **Create and activate a virtual environment**
-   ```powershell
-   python -m venv .venv
-   .\.venv\Scripts\Activate.ps1
-   ```
-
-3. **Install Python dependencies**
-   ```powershell
-   pip install -r requirements.txt
-   ```
-
-4. **Configure credentials**
-   Copy the sample environment file and drop your Alpaca paper keys inside:
-   ```powershell
-   Copy-Item .env.example .env
-   notepad .env
-   ```
-   Paste the paper account key/secret from your Alpaca dashboard, save, and close Notepad. Leave the paper URLs as-is unless you intend to hit the live environment.
-
-5. **Smoke-test the code**
-   ```powershell
-   python -m compileall main.py
-   ```
-   This is the repo’s quick “does it start?” check. It should finish without errors.
-
-6. **Run the FastAPI server**
-   ```powershell
-   uvicorn main:app --reload --port 8000
-   ```
-
-7. **Open the UI (and force-refresh once)**
-   Visit <http://127.0.0.1:8000/>. Because browsers cache `/static/script.js` and `/static/style.css`, press **Ctrl+F5** (or **Cmd+Shift+R** on macOS) the first time after pulling new changes to ensure you see the latest tabbed layout.
-
-8. **Navigate the tabs in order**
-   *Overview* lists the recommended workflow, account state, and recent fills.
-   Move to *Manual Ladder* if you want to configure the bot yourself, or jump straight to the dedicated *Autopilot* tab to let the EMA/RSI controller manage the ladder. The *Market Data* tab gives you historical context.
-
-9. **Shut down**
-   Hit `Ctrl+C` in the terminal to stop Uvicorn when you are done.
-
-### Quick test (stand-alone)
-
-If you only need to verify the project still compiles before committing, run:
-
-```powershell
-python -m compileall main.py
-```
-
-## UI map
-
-- **Overview** – landing dashboard with the latest fills, account metrics, ladder status, and a “Run order” card that reminds you of the recommended workflow (prep ladder → choose manual or autopilot → monitor).
-- **Manual Ladder** – presets, rung spacing controls, circuit breaker switches, and preview cards for what will be deployed when you press **Start Ladder**.
-- **Autopilot** – a dedicated console for the EMA/RSI controller with grouped fieldsets, status cards, a decision timeline, telemetry readouts, and a live capital vs. P/L chart.
-- **Market Data** – ad-hoc historical candle viewer for quick context around the current BTC/USD trend.
-
-## Autopilot strategy
-
-The UI exposes a *Strategy Autopilot* section. It drives the ladder with:
-
-- Dual EMA crossover (fast vs. slow) combined with RSI levels to decide long/short/flat.
-- Volatility-sensitive spacing: 1-minute bar volatility widens or tightens rung spacing and adjusts step count.
-- Dynamic sizing: USD notionals are capped by your maximum deployment and scaled by a risk multiplier.
-
-Key inputs:
-
-| Field | Description |
-| --- | --- |
-| Fast/Slow EMA | Windows for trend direction. Slow must exceed fast. |
-| RSI window / thresholds | Helps avoid buying into overbought or selling into oversold. |
-| Base interval / steps | Baseline rung spacing and count before volatility adjustments. |
-| Per-rung / Max deployment (USD) | Gross capital per rung and ceiling for the ladder. Converted to BTC using the latest price. |
-| Volatility lookback | Number of 1-minute bars used for volatility estimates. |
-| Risk multiplier | Scales interval/size responses up or down. |
-| Poll seconds | How often the strategy re-evaluates market data. |
-
-The backend exposes matching endpoints:
-
-- `POST /api/start-autopilot` – start or retune the controller.
-- `POST /api/stop-autopilot` – cancel the controller and flatten ladder management.
-- `GET /api/autopilot-status` – JSON snapshot used by the UI.
-
-When the autopilot is running it will automatically stop any manual ladder instance, compute a new ladder config, and restart the bot as conditions change.
-
-## Package the current snapshot (for PR handoff)
-
-If you need to hand someone the exact files from this branch without pushing to GitHub, run the bundler script. It zips every tracked file so the recipient can unzip and run the app without using Git.
-
-```powershell
-python export_pr_bundle.py
-```
-
-The archive is written to `dist/` and includes the branch name, short commit hash, and a UTC timestamp in the filename.
-=======
  (cd "$(git rev-parse --show-toplevel)" && git apply --3way <<'EOF' 
 diff --git a/README.md b/README.md
 index dfe0cb189429862890a5e57188aac3081dc64cad..37b74ff8d43ebda74e74224e44b84b0fa4bbfc3d 100644
@@ -229,5 +114,4 @@
 +When the autopilot is running it will automatically stop any manual ladder instance, compute a new ladder config, and restart the bot as conditions change.
  
 EOF
-)
->>>>>>> bc695d2c
+)